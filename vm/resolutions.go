// Copyright (C) 2023, Ava Labs, Inc. All rights reserved.
// See the file LICENSE for licensing terms.

package vm

import (
	"context"
	"time"
	"reflect"

	"github.com/ava-labs/avalanchego/ids"
	"github.com/ava-labs/avalanchego/snow/engine/common"
	"github.com/ava-labs/avalanchego/snow/engine/snowman/block"
	"github.com/ava-labs/avalanchego/snow/validators"
	"github.com/ava-labs/avalanchego/trace"
	"github.com/ava-labs/avalanchego/utils/logging"
	"github.com/ava-labs/avalanchego/utils/set"
	"github.com/ava-labs/avalanchego/x/merkledb"

	"go.uber.org/zap"

	"github.com/AnomalyFi/hypersdk/builder"
	"github.com/AnomalyFi/hypersdk/chain"
	"github.com/AnomalyFi/hypersdk/gossiper"
	"github.com/AnomalyFi/hypersdk/workers"
)

var (
	_ chain.VM                           = (*VM)(nil)
	_ gossiper.VM                        = (*VM)(nil)
	_ builder.VM                         = (*VM)(nil)
	_ block.ChainVM                      = (*VM)(nil)
	_ block.StateSyncableVM              = (*VM)(nil)
	_ block.BuildBlockWithContextChainVM = (*VM)(nil)
)

func (vm *VM) ChainID() ids.ID {
	return vm.snowCtx.ChainID
}

func (vm *VM) NetworkID() uint32 {
	return vm.snowCtx.NetworkID
}

func (vm *VM) SubnetID() ids.ID {
	return vm.snowCtx.SubnetID
}

func (vm *VM) ValidatorState() validators.State {
	return vm.snowCtx.ValidatorState
}

func (vm *VM) Registry() (chain.ActionRegistry, chain.AuthRegistry) {
	return vm.actionRegistry, vm.authRegistry
}

func (vm *VM) SignatureWorkers() workers.Workers {
	return vm.sigWorkers
}

func (vm *VM) Tracer() trace.Tracer {
	return vm.tracer
}

func (vm *VM) Logger() logging.Logger {
	return vm.snowCtx.Log
}

func (vm *VM) Rules(t int64) chain.Rules {
	return vm.c.Rules(t)
}

func (vm *VM) LastAcceptedBlock() *chain.StatelessBlock {
	return vm.lastAccepted
}

func (vm *VM) IsBootstrapped() bool {
	return vm.bootstrapped.Get()
}

func (vm *VM) State() (merkledb.MerkleDB, error) {
	// As soon as synced (before ready), we can safely request data from the db.
	if !vm.StateReady() {
		return nil, ErrStateMissing
	}
	return vm.stateDB, nil
}

func (vm *VM) Mempool() chain.Mempool {
	return vm.mempool
}

func (vm *VM) IsRepeat(ctx context.Context, txs []*chain.Transaction, marker set.Bits, stop bool) set.Bits {
	_, span := vm.tracer.Start(ctx, "VM.IsRepeat")
	defer span.End()

	return vm.seen.Contains(txs, marker, stop)
}

func (vm *VM) Verified(ctx context.Context, b *chain.StatelessBlock) {
	ctx, span := vm.tracer.Start(ctx, "VM.Verified")
	defer span.End()

	vm.metrics.txsVerified.Add(float64(len(b.Txs)))
	vm.verifiedL.Lock()
	vm.verifiedBlocks[b.ID()] = b
	vm.verifiedL.Unlock()
	vm.parsedBlocks.Evict(b.ID())
	vm.mempool.Remove(ctx, b.Txs)
	vm.gossiper.BlockVerified(b.Tmstmp)
<<<<<<< HEAD
	vm.checkActivity(ctx)

	if b.Processed() {
		fm := b.FeeManager()
		vm.snowCtx.Log.Info(
			"verified block",
			zap.Stringer("blkID", b.ID()),
			zap.Uint64("height", b.Hght),
			zap.Int("txs", len(b.Txs)),
			zap.Stringer("parent root", b.StateRoot),
			zap.Bool("state ready", vm.StateReady()),
			zap.Any("unit prices", fm.UnitPrices()),
			zap.Any("units consumed", fm.UnitsConsumed()),
		)
	} else {
		// [b.FeeManager] is not populated if the block
		// has not been processed.
		vm.snowCtx.Log.Info(
			"skipped block verification",
			zap.Stringer("blkID", b.ID()),
			zap.Uint64("height", b.Hght),
			zap.Int("txs", len(b.Txs)),
			zap.Stringer("parent root", b.StateRoot),
			zap.Bool("state ready", vm.StateReady()),
		)
	}
=======

	for _, tx := range b.Txs {
		vm.snowCtx.Log.Info("Verified tx action data is:", zap.Stringer("type_of_action", reflect.TypeOf(tx.Action)))
	}

	vm.snowCtx.Log.Info(
		"verified block",
		zap.Stringer("blkID", b.ID()),
		zap.Uint64("height", b.Hght),
		zap.Int("txs", len(b.Txs)),
		zap.Bool("state ready", vm.StateReady()),
	)
>>>>>>> 200cce40
}

func (vm *VM) Rejected(ctx context.Context, b *chain.StatelessBlock) {
	ctx, span := vm.tracer.Start(ctx, "VM.Rejected")
	defer span.End()

	vm.verifiedL.Lock()
	delete(vm.verifiedBlocks, b.ID())
	vm.verifiedL.Unlock()
	vm.mempool.Add(ctx, b.Txs)

	if err := vm.c.Rejected(ctx, b); err != nil {
		vm.Fatal("rejected processing failed", zap.Error(err))
	}

	// Ensure children of block are cleared, they may never be
	// verified
	vm.snowCtx.Log.Info("rejected block", zap.Stringer("id", b.ID()))
}

func (vm *VM) processAcceptedBlock(b *chain.StatelessBlock) {
	start := time.Now()
	defer func() {
		vm.metrics.blockProcess.Observe(float64(time.Since(start)))
	}()

	// We skip blocks that were not processed because metadata required to
	// process blocks opaquely (like looking at results) is not populated.
	//
	// We don't need to worry about dangling messages in listeners because we
	// don't allow subscription until the node is healthy.
	if !b.Processed() {
		vm.snowCtx.Log.Info("skipping unprocessed block", zap.Uint64("height", b.Hght))
		return
	}

	// Update controller
	if err := vm.c.Accepted(context.TODO(), b); err != nil {
		vm.Fatal("accepted processing failed", zap.Error(err))
	}

	// Sign and store any warp messages (regardless if validator now, may become one)
	results := b.Results()
	for i, tx := range b.Txs {
		// Only cache auth for accepted blocks to prevent cache manipulation from RPC submissions
		vm.cacheAuth(tx.Auth)

		result := results[i]
		if result.WarpMessage == nil {
			continue
		}
		start := time.Now()
		signature, err := vm.snowCtx.WarpSigner.Sign(result.WarpMessage)
		if err != nil {
			vm.Fatal("unable to sign warp message", zap.Error(err))
		}
		if err := vm.StoreWarpSignature(tx.ID(), vm.snowCtx.PublicKey, signature); err != nil {
			vm.Fatal("unable to store warp signature", zap.Error(err))
		}
		vm.snowCtx.Log.Info(
			"signed and stored warp message signature",
			zap.Stringer("txID", tx.ID()),
			zap.Duration("t", time.Since(start)),
		)

		// Kickoff job to fetch signatures from other validators in the
		// background
		//
		// We pass bytes here so that signatures returned from validators can be
		// verified before they are persisted.
		vm.warpManager.GatherSignatures(context.TODO(), tx.ID(), result.WarpMessage.Bytes())
	}

	// Update server
	if err := vm.webSocketServer.AcceptBlock(b); err != nil {
		vm.Fatal("unable to accept block in websocket server", zap.Error(err))
	}
	// Must clear accepted txs before [SetMinTx] or else we will errnoueously
	// send [ErrExpired] messages.
	if err := vm.webSocketServer.SetMinTx(b.Tmstmp); err != nil {
		vm.Fatal("unable to set min tx in websocket server", zap.Error(err))
	}

	// Update price metrics
	feeManager := b.FeeManager()
	vm.metrics.bandwidthPrice.Set(float64(feeManager.UnitPrice(chain.Bandwidth)))
	vm.metrics.computePrice.Set(float64(feeManager.UnitPrice(chain.Compute)))
	vm.metrics.storageReadPrice.Set(float64(feeManager.UnitPrice(chain.StorageRead)))
	vm.metrics.storageCreatePrice.Set(float64(feeManager.UnitPrice(chain.StorageCreate)))
	vm.metrics.storageModifyPrice.Set(float64(feeManager.UnitPrice(chain.StorageModification)))
}

func (vm *VM) processAcceptedBlocks() {
	// Always close [acceptorDone] or we may block shutdown.
	defer func() {
		close(vm.acceptorDone)
		vm.snowCtx.Log.Info("acceptor queue shutdown")
	}()

	// The VM closes [acceptedQueue] during shutdown. We wait for all enqueued blocks
	// to be processed before returning as a guarantee to listeners (which may
	// persist indexed state) instead of just exiting as soon as `vm.stop` is
	// closed.
	for b := range vm.acceptedQueue {
		vm.processAcceptedBlock(b)
		vm.snowCtx.Log.Info(
			"block processed",
			zap.Stringer("blkID", b.ID()),
			zap.Uint64("height", b.Hght),
		)
	}
}

func (vm *VM) Accepted(ctx context.Context, b *chain.StatelessBlock) {
	ctx, span := vm.tracer.Start(ctx, "VM.Accepted")
	defer span.End()

	vm.metrics.txsAccepted.Add(float64(len(b.Txs)))

	// Update accepted blocks on-disk and caches
	if err := vm.UpdateLastAccepted(b); err != nil {
		vm.Fatal("unable to update last accepted", zap.Error(err))
	}

	// Remove from verified caches
	//
	// We do this after setting [lastAccepted] to avoid
	// a race where the block isn't accessible.
	vm.verifiedL.Lock()
	delete(vm.verifiedBlocks, b.ID())
	vm.verifiedL.Unlock()

	// Update replay protection heap
	//
	// Transactions are added to [seen] with their [expiry], so we don't need to
	// transform [blkTime] when calling [SetMin] here.
	blkTime := b.Tmstmp
	evicted := vm.seen.SetMin(blkTime)
	vm.Logger().Debug("txs evicted from seen", zap.Int("len", len(evicted)))
	vm.seen.Add(b.Txs)

	// Verify if emap is now sufficient (we need a consecutive run of blocks with
	// timestamps of at least [ValidityWindow] for this to occur).
	if !vm.isReady() {
		select {
		case <-vm.seenValidityWindow:
			// We could not be ready but seen a window of transactions if the state
			// to sync is large (takes longer to fetch than [ValidityWindow]).
		default:
			// The value of [vm.startSeenTime] can only be negative if we are
			// performing state sync.
			if vm.startSeenTime < 0 {
				vm.startSeenTime = blkTime
			}
			r := vm.Rules(blkTime)
			if blkTime-vm.startSeenTime > r.GetValidityWindow() {
				vm.seenValidityWindowOnce.Do(func() {
					close(vm.seenValidityWindow)
				})
			}
		}
	}

	// Update timestamp in mempool
	//
	// We rely on the [vm.waiters] map to notify listeners of dropped
	// transactions instead of the mempool because we won't need to iterate
	// through as many transactions.
	removed := vm.mempool.SetMinTimestamp(ctx, blkTime)

	// Enqueue block for processing
	vm.acceptedQueue <- b

	for _, tx := range b.Txs {
		vm.snowCtx.Log.Info("tx action data is:", zap.Stringer("type_of_action", reflect.TypeOf(tx.Action)))
	}
	//TODO this is the last step so I want to print out the transactions actions at this point
	vm.snowCtx.Log.Info(
		"accepted block",
		zap.Stringer("blkID", b.ID()),
		zap.Uint64("height", b.Hght),
		zap.Int("txs", len(b.Txs)),
		zap.Stringer("parent root", b.StateRoot),
		zap.Int("size", len(b.Bytes())),
		zap.Int("dropped mempool txs", len(removed)),
		zap.Bool("state ready", vm.StateReady()),
	)
}

func (vm *VM) IsValidator(ctx context.Context, nid ids.NodeID) (bool, error) {
	return vm.proposerMonitor.IsValidator(ctx, nid)
}

func (vm *VM) Proposers(ctx context.Context, diff int, depth int) (set.Set[ids.NodeID], error) {
	return vm.proposerMonitor.Proposers(ctx, diff, depth)
}

func (vm *VM) CurrentValidators(
	ctx context.Context,
) (map[ids.NodeID]*validators.GetValidatorOutput, map[string]struct{}) {
	return vm.proposerMonitor.Validators(ctx)
}

func (vm *VM) GatherSignatures(ctx context.Context, txID ids.ID, msg []byte) {
	vm.warpManager.GatherSignatures(ctx, txID, msg)
}

func (vm *VM) NodeID() ids.NodeID {
	return vm.snowCtx.NodeID
}

func (vm *VM) PreferredBlock(ctx context.Context) (*chain.StatelessBlock, error) {
	return vm.GetStatelessBlock(ctx, vm.preferred)
}

func (vm *VM) StopChan() chan struct{} {
	return vm.stop
}

func (vm *VM) EngineChan() chan<- common.Message {
	return vm.toEngine
}

// Used for integration and load testing
func (vm *VM) Builder() builder.Builder {
	return vm.builder
}

func (vm *VM) Gossiper() gossiper.Gossiper {
	return vm.gossiper
}

func (vm *VM) AcceptedSyncableBlock(
	ctx context.Context,
	sb *chain.SyncableBlock,
) (block.StateSyncMode, error) {
	return vm.stateSyncClient.AcceptedSyncableBlock(ctx, sb)
}

func (vm *VM) StateReady() bool {
	if vm.stateSyncClient == nil {
		// Can occur in test
		return false
	}
	return vm.stateSyncClient.StateReady()
}

func (vm *VM) UpdateSyncTarget(b *chain.StatelessBlock) (bool, error) {
	return vm.stateSyncClient.UpdateSyncTarget(b)
}

func (vm *VM) GetOngoingSyncStateSummary(ctx context.Context) (block.StateSummary, error) {
	return vm.stateSyncClient.GetOngoingSyncStateSummary(ctx)
}

func (vm *VM) StateSyncEnabled(ctx context.Context) (bool, error) {
	return vm.stateSyncClient.StateSyncEnabled(ctx)
}

func (vm *VM) StateManager() chain.StateManager {
	return vm.c.StateManager()
}

func (vm *VM) RecordRootCalculated(t time.Duration) {
	vm.metrics.rootCalculated.Observe(float64(t))
}

func (vm *VM) RecordWaitRoot(t time.Duration) {
	vm.metrics.waitRoot.Observe(float64(t))
}

func (vm *VM) RecordWaitSignatures(t time.Duration) {
	vm.metrics.waitSignatures.Observe(float64(t))
}

func (vm *VM) RecordStateChanges(c int) {
	vm.metrics.stateChanges.Add(float64(c))
}

func (vm *VM) RecordStateOperations(c int) {
	vm.metrics.stateOperations.Add(float64(c))
}

func (vm *VM) GetVerifySignatures() bool {
	return vm.config.GetVerifySignatures()
}

func (vm *VM) RecordTxsGossiped(c int) {
	vm.metrics.txsGossiped.Add(float64(c))
}

func (vm *VM) RecordTxsReceived(c int) {
	vm.metrics.txsReceived.Add(float64(c))
}

func (vm *VM) RecordSeenTxsReceived(c int) {
	vm.metrics.seenTxsReceived.Add(float64(c))
}

func (vm *VM) RecordBuildCapped() {
	vm.metrics.buildCapped.Inc()
}

func (vm *VM) GetTargetBuildDuration() time.Duration {
	return vm.config.GetTargetBuildDuration()
}

func (vm *VM) GetTargetGossipDuration() time.Duration {
	return vm.config.GetTargetGossipDuration()
}

func (vm *VM) RecordEmptyBlockBuilt() {
	vm.metrics.emptyBlockBuilt.Inc()
}

func (vm *VM) GetAuthBatchVerifier(authTypeID uint8, cores int, count int) (chain.AuthBatchVerifier, bool) {
	bv, ok := vm.authEngine[authTypeID]
	if !ok {
		return nil, false
	}
	return bv.GetBatchVerifier(cores, count), ok
}

func (vm *VM) cacheAuth(auth chain.Auth) {
	bv, ok := vm.authEngine[auth.GetTypeID()]
	if !ok {
		return
	}
	bv.Cache(auth)
}

func (vm *VM) RecordBlockVerify(t time.Duration) {
	vm.metrics.blockVerify.Observe(float64(t))
}

func (vm *VM) RecordBlockAccept(t time.Duration) {
	vm.metrics.blockAccept.Observe(float64(t))
}

func (vm *VM) RecordClearedMempool() {
	vm.metrics.clearedMempool.Inc()
}

func (vm *VM) UnitPrices(context.Context) (chain.Dimensions, error) {
	v, err := vm.stateDB.Get(chain.FeeKey(vm.StateManager().FeeKey()))
	if err != nil {
		return chain.Dimensions{}, err
	}
	return chain.NewFeeManager(v).UnitPrices(), nil
}<|MERGE_RESOLUTION|>--- conflicted
+++ resolved
@@ -6,7 +6,6 @@
 import (
 	"context"
 	"time"
-	"reflect"
 
 	"github.com/ava-labs/avalanchego/ids"
 	"github.com/ava-labs/avalanchego/snow/engine/common"
@@ -74,6 +73,11 @@
 	return vm.lastAccepted
 }
 
+func (vm *VM) LastL1Head() string {
+	// var f = <-vm.subCh
+	return vm.L1Head
+}
+
 func (vm *VM) IsBootstrapped() bool {
 	return vm.bootstrapped.Get()
 }
@@ -108,7 +112,6 @@
 	vm.parsedBlocks.Evict(b.ID())
 	vm.mempool.Remove(ctx, b.Txs)
 	vm.gossiper.BlockVerified(b.Tmstmp)
-<<<<<<< HEAD
 	vm.checkActivity(ctx)
 
 	if b.Processed() {
@@ -135,20 +138,6 @@
 			zap.Bool("state ready", vm.StateReady()),
 		)
 	}
-=======
-
-	for _, tx := range b.Txs {
-		vm.snowCtx.Log.Info("Verified tx action data is:", zap.Stringer("type_of_action", reflect.TypeOf(tx.Action)))
-	}
-
-	vm.snowCtx.Log.Info(
-		"verified block",
-		zap.Stringer("blkID", b.ID()),
-		zap.Uint64("height", b.Hght),
-		zap.Int("txs", len(b.Txs)),
-		zap.Bool("state ready", vm.StateReady()),
-	)
->>>>>>> 200cce40
 }
 
 func (vm *VM) Rejected(ctx context.Context, b *chain.StatelessBlock) {
@@ -322,10 +311,6 @@
 	// Enqueue block for processing
 	vm.acceptedQueue <- b
 
-	for _, tx := range b.Txs {
-		vm.snowCtx.Log.Info("tx action data is:", zap.Stringer("type_of_action", reflect.TypeOf(tx.Action)))
-	}
-	//TODO this is the last step so I want to print out the transactions actions at this point
 	vm.snowCtx.Log.Info(
 		"accepted block",
 		zap.Stringer("blkID", b.ID()),
