--- conflicted
+++ resolved
@@ -10,11 +10,8 @@
 	"net/http"
 	"sync"
 	"time"
-	//"bytes"
-	//"encoding/binary"
-	//"encoding/hex"
-	//"reflect"
-
+
+	hcache "github.com/AnomalyFi/hypersdk/cache"
 	ametrics "github.com/ava-labs/avalanchego/api/metrics"
 	"github.com/ava-labs/avalanchego/cache"
 	"github.com/ava-labs/avalanchego/database"
@@ -34,39 +31,23 @@
 	"github.com/ava-labs/avalanchego/version"
 	"github.com/ava-labs/avalanchego/x/merkledb"
 	syncEng "github.com/ava-labs/avalanchego/x/sync"
-	hcache "github.com/ava-labs/hypersdk/cache"
 	"github.com/prometheus/client_golang/prometheus"
 
 	"go.uber.org/zap"
 
-<<<<<<< HEAD
-	"github.com/ava-labs/hypersdk/builder"
-	"github.com/ava-labs/hypersdk/chain"
-	"github.com/ava-labs/hypersdk/emap"
-	"github.com/ava-labs/hypersdk/gossiper"
-	"github.com/ava-labs/hypersdk/mempool"
-	"github.com/ava-labs/hypersdk/network"
-	"github.com/ava-labs/hypersdk/rpc"
-	"github.com/ava-labs/hypersdk/state"
-	htrace "github.com/ava-labs/hypersdk/trace"
-	hutils "github.com/ava-labs/hypersdk/utils"
-	"github.com/ava-labs/hypersdk/workers"
-=======
 	"github.com/AnomalyFi/hypersdk/builder"
 	"github.com/AnomalyFi/hypersdk/chain"
 	"github.com/AnomalyFi/hypersdk/emap"
 	"github.com/AnomalyFi/hypersdk/gossiper"
 	"github.com/AnomalyFi/hypersdk/mempool"
+	"github.com/AnomalyFi/hypersdk/network"
 	"github.com/AnomalyFi/hypersdk/rpc"
+	"github.com/AnomalyFi/hypersdk/state"
 	htrace "github.com/AnomalyFi/hypersdk/trace"
 	hutils "github.com/AnomalyFi/hypersdk/utils"
 	"github.com/AnomalyFi/hypersdk/workers"
-	//"github.com/AnomalyFi/hypersdk/examples/tokenvm/actions"
-	
-	//"github.com/celestiaorg/go-cnc"
-
-
->>>>>>> 200cce40
+
+	ethrpc "github.com/ethereum/go-ethereum/rpc"
 )
 
 type VM struct {
@@ -144,11 +125,13 @@
 	metrics  *Metrics
 	profiler profiler.ContinuousProfiler
 
-	// daClient  *cnc.Client
-	// namespace cnc.Namespace
-
 	ready chan struct{}
 	stop  chan struct{}
+
+	subCh chan string
+
+	L1Head string
+	mu     sync.Mutex
 }
 
 func New(c Controller, v *version.Semantic) *VM {
@@ -177,6 +160,9 @@
 	vm.seenValidityWindow = make(chan struct{})
 	vm.ready = make(chan struct{})
 	vm.stop = make(chan struct{})
+
+	vm.subCh = make(chan string)
+
 	gatherer := ametrics.NewMultiGatherer()
 	if err := vm.snowCtx.Metrics.Register(gatherer); err != nil {
 		return err
@@ -415,6 +401,17 @@
 	// Startup block builder and gossiper
 	go vm.builder.Run()
 	go vm.gossiper.Run(gossipSender)
+
+	go vm.ETHL1HeadSubscribe()
+
+	// Start a goroutine to continuously update the lastValue.
+	go func() {
+		for v := range vm.subCh {
+			vm.mu.Lock()
+			vm.L1Head = v
+			vm.mu.Unlock()
+		}
+	}()
 
 	// Wait until VM is ready and then send a state sync message to engine
 	go vm.markReady()
@@ -528,7 +525,7 @@
 
 			// TODO: add a config to FATAL here if could not state sync (likely won't be
 			// able to recover in networks where no one has the full state, bypass
-			// still starts sync): https://github.com/ava-labs/hypersdk/issues/438
+			// still starts sync): https://github.com/AnomalyFi/hypersdk/issues/438
 		}
 
 		// Backfill seen transactions, if any. This will exit as soon as we reach
@@ -733,6 +730,7 @@
 	return newBlk, nil
 }
 
+// TODO modify this for ETH L1
 func (vm *VM) buildBlock(ctx context.Context, blockContext *smblock.Context) (snowman.Block, error) {
 	// If the node isn't ready, we should exit.
 	//
@@ -765,7 +763,7 @@
 	}
 	blk, err := chain.BuildBlock(ctx, vm, preferredBlk, blockContext)
 	if err != nil {
-		vm.snowCtx.Log.Warn("BuildBlock failed", zap.Error(err))
+		vm.snowCtx.Log.Info("BuildBlock failed", zap.Error(err))
 		return nil, err
 	}
 	vm.parsedBlocks.Put(blk.ID(), blk)
@@ -896,7 +894,7 @@
 			continue
 		}
 		errs = append(errs, nil)
-		validTxs = append(validTxs, tx)		
+		validTxs = append(validTxs, tx)
 	}
 	vm.mempool.Add(ctx, validTxs)
 	vm.checkActivity(ctx)
@@ -1141,4 +1139,68 @@
 func (vm *VM) Fatal(msg string, fields ...zap.Field) {
 	vm.snowCtx.Log.Fatal(msg, fields...)
 	panic("fatal error")
+}
+
+//TODO below is new
+
+func (vm *VM) ETHL1HeadSubscribe() {
+	// Connect the client.
+	client, err := ethrpc.Dial("ws://0.0.0.0:8546")
+	if err != nil {
+		fmt.Println("Failed to connect to RPC server:", err)
+		return
+	}
+	blockch := make(chan chain.ETHBlock)
+
+	for i := 0; ; i++ {
+		if i > 0 {
+			time.Sleep(2 * time.Second)
+		}
+		subscribeBlocks(client, vm.subCh, blockch)
+	}
+	// // Ensure that subch receives the latest block.
+	// go func() {
+	// 	for i := 0; ; i++ {
+	// 		if i > 0 {
+	// 			time.Sleep(2 * time.Second)
+	// 		}
+	// 		subscribeBlocks(client, subch)
+	// 	}
+	// }()
+
+	// // Print events from the subscription as they arrive.
+	// for block := range subch {
+	// 	fmt.Println("latest block:", block.Number)
+	// }
+}
+
+// subscribeBlocks runs in its own goroutine and maintains
+// a subscription for new blocks.
+func subscribeBlocks(client *ethrpc.Client, subch chan string, blockch chan chain.ETHBlock) {
+	ctx, cancel := context.WithTimeout(context.Background(), 10*time.Second)
+	defer cancel()
+
+	// Subscribe to new blocks.
+	sub, err := client.EthSubscribe(ctx, blockch, "newHeads")
+	if err != nil {
+		fmt.Println("subscribe error:", err)
+		return
+	}
+
+	// The connection is established now.
+	// Update the channel with the current block.
+	var lastBlock chain.ETHBlock
+	err = client.CallContext(ctx, &lastBlock, "eth_getBlockByNumber", "latest", false)
+	if err != nil {
+		fmt.Println("can't get latest block:", err)
+		return
+	}
+	//lastBlock.Number.String()
+	subch <- lastBlock.Number.String()
+	//lastBlock
+
+	// The subscription will deliver events to the channel. Wait for the
+	// subscription to end for any reason, then loop around to re-establish
+	// the connection.
+	fmt.Println("connection lost: ", <-sub.Err())
 }