--- conflicted
+++ resolved
@@ -19,12 +19,8 @@
 	"go.opentelemetry.io/otel/attribute"
 	"go.uber.org/zap"
 
-<<<<<<< HEAD
-	"github.com/ava-labs/hypersdk/keys"
-	"github.com/ava-labs/hypersdk/tstate"
-=======
+	"github.com/AnomalyFi/hypersdk/keys"
 	"github.com/AnomalyFi/hypersdk/tstate"
->>>>>>> 200cce40
 )
 
 const (
@@ -61,6 +57,7 @@
 	}
 }
 
+// TODO this will be modified to add the L1 Head
 func BuildBlock(
 	ctx context.Context,
 	vm VM,
@@ -152,7 +149,7 @@
 
 		// Prefetch all transactions
 		//
-		// TODO: unify logic with https://github.com/ava-labs/hypersdk/blob/4e10b911c3cd88e0ccd8d9de5210515b1d3a3ac4/chain/processor.go#L44-L79
+		// TODO: unify logic with https://github.com/AnomalyFi/hypersdk/blob/4e10b911c3cd88e0ccd8d9de5210515b1d3a3ac4/chain/processor.go#L44-L79
 		var (
 			readyTxs  = make(chan *txData, len(txs))
 			stopIndex = -1
@@ -326,6 +323,7 @@
 			// We wait as long as possible to verify the signature to ensure we don't
 			// spend unnecessary time on an invalid tx.
 			var warpErr error
+			var verifyError error
 			if next.WarpMessage != nil {
 				// We do not check the validity of [SourceChainID] because a VM could send
 				// itself a message to trigger a chain upgrade.
@@ -344,6 +342,38 @@
 						zap.Stringer("txID", next.ID()),
 						zap.Error(warpErr),
 					)
+				}
+				if next.VerifyBlock && warpErr == nil {
+					fmt.Println("WE GOT INSIDE Builder")
+					block, err := UnmarshalWarpBlock(next.WarpMessage.UnsignedMessage.Payload)
+
+					//TODO panic: runtime error: invalid memory address or nil pointer dereference.
+					// We cant get this block and then we compare it to the parent which causes issues
+					parentWarpBlock, err := vm.GetStatelessBlock(ctx, block.Prnt)
+					if err != nil {
+						log.Warn("could not get parent", zap.Stringer("id", block.Prnt), zap.Error(err))
+						verifyError = err
+					} else {
+						blockRoot, err := vm.GetStatelessBlock(ctx, block.StateRoot)
+						if err != nil {
+							log.Debug("could not get block", zap.Stringer("id", block.StateRoot), zap.Error(err))
+							verifyError = err
+						} else {
+							if blockRoot.Timestamp().Unix() < parentWarpBlock.Timestamp().Unix() {
+								log.Warn("Too young of block", zap.Error(ErrTimestampTooEarly))
+								verifyError = ErrTimestampTooEarly
+							}
+						}
+					}
+
+					if verifyError != nil {
+						log.Warn(
+							"block verification failed",
+							zap.Stringer("txID", next.ID()),
+							zap.Error(verifyError),
+						)
+					}
+
 				}
 			}
 
@@ -383,7 +413,7 @@
 				r,
 				ts,
 				nextTime,
-				next.WarpMessage != nil && warpErr == nil,
+				next.WarpMessage != nil && warpErr == nil && verifyError == nil,
 			)
 			if err != nil {
 				// Returning an error here should be avoided at all costs (can be a DoS). Rather,
@@ -403,7 +433,7 @@
 			}
 			results = append(results, result)
 			if next.WarpMessage != nil {
-				if warpErr == nil {
+				if warpErr == nil && verifyError == nil {
 					// Add a bit if the warp message was verified
 					b.WarpResults.Add(uint(warpCount))
 				}
