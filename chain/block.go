// Copyright (C) 2023, Ava Labs, Inc. All rights reserved.
// See the file LICENSE for licensing terms.

package chain

import (
	"context"
	"encoding/binary"
	"fmt"
	"time"
	"reflect"

	"github.com/ava-labs/avalanchego/ids"
	"github.com/ava-labs/avalanchego/snow/choices"
	"github.com/ava-labs/avalanchego/snow/consensus/snowman"
	"github.com/ava-labs/avalanchego/snow/engine/snowman/block"
	"github.com/ava-labs/avalanchego/snow/validators"
	"github.com/ava-labs/avalanchego/utils/set"
	"github.com/ava-labs/avalanchego/vms/platformvm/warp"
	"github.com/ava-labs/avalanchego/x/merkledb"
	"go.opentelemetry.io/otel/attribute"
	oteltrace "go.opentelemetry.io/otel/trace"
	"go.uber.org/zap"

<<<<<<< HEAD
	"github.com/ava-labs/hypersdk/codec"
	"github.com/ava-labs/hypersdk/consts"
	"github.com/ava-labs/hypersdk/state"
	"github.com/ava-labs/hypersdk/utils"
	"github.com/ava-labs/hypersdk/window"
	"github.com/ava-labs/hypersdk/workers"
=======
	"github.com/AnomalyFi/hypersdk/codec"
	"github.com/AnomalyFi/hypersdk/consts"
	"github.com/AnomalyFi/hypersdk/utils"
	"github.com/AnomalyFi/hypersdk/window"
	"github.com/AnomalyFi/hypersdk/workers"
>>>>>>> 200cce40
)

var (
	_ snowman.Block           = &StatelessBlock{}
	_ block.WithVerifyContext = &StatelessBlock{}
	_ block.StateSummary      = &SyncableBlock{}
)

type StatefulBlock struct {
	Prnt   ids.ID `json:"parent"`
	Tmstmp int64  `json:"timestamp"`
	Hght   uint64 `json:"height"`

	Txs []*Transaction `json:"txs"`

	// StateRoot is the root of the post-execution state
	// of [Prnt].
	//
	// This "deferred root" design allows for merklization
	// to be done asynchronously instead of during [Build]
	// or [Verify], which reduces the amount of time we are
	// blocking the consensus engine from voting on the block,
	// starting the verification of another block, etc.
	StateRoot   ids.ID     `json:"stateRoot"`
	WarpResults set.Bits64 `json:"warpResults"`

	size int

	// authCounts can be used by batch signature verification
	// to preallocate memory
	authCounts map[uint8]int
}

func (b *StatefulBlock) Size() int {
	return b.size
}

func (b *StatefulBlock) ID() (ids.ID, error) {
	blk, err := b.Marshal()
	if err != nil {
		return ids.ID{}, err
	}
	return utils.ToID(blk), nil
}

// warpJob is used to signal to a listner that a *warp.Message has been
// verified.
type warpJob struct {
	msg          *warp.Message
	signers      int
	verifiedChan chan bool
	verified     bool
	warpNum      int
}

func NewGenesisBlock(root ids.ID) *StatefulBlock {
	return &StatefulBlock{
		// We set the genesis block timestamp to be after the ProposerVM fork activation.
		//
		// This prevents an issue (when using millisecond timestamps) during ProposerVM activation
		// where the child timestamp is rounded down to the nearest second (which may be before
		// the timestamp of its parent, which is denoted in milliseconds).
		//
		// Link: https://github.com/ava-labs/avalanchego/blob/0ec52a9c6e5b879e367688db01bb10174d70b212
		// .../vms/proposervm/pre_fork_block.go#L201
		Tmstmp: time.Date(2023, time.January, 1, 0, 0, 0, 0, time.UTC).UnixMilli(),

		// StateRoot should include all allocations made when loading the genesis file
		StateRoot: root,
	}
}

// Stateless is defined separately from "Block"
// in case external packages needs use the stateful block
// without mocking VM or parent block
type StatelessBlock struct {
	*StatefulBlock `json:"block"`

	id     ids.ID
	st     choices.Status
	t      time.Time
	bytes  []byte
	txsSet set.Set[ids.ID]

	warpMessages map[ids.ID]*warpJob
	containsWarp bool // this allows us to avoid allocating a map when we build
	bctx         *block.Context
	vdrState     validators.State

	results    []*Result
	feeManager *FeeManager

	vm   VM
	view merkledb.TrieView

	sigJob workers.Job
}

func NewBlock(vm VM, parent snowman.Block, tmstp int64) *StatelessBlock {
	return &StatelessBlock{
		StatefulBlock: &StatefulBlock{
			Prnt:   parent.ID(),
			Tmstmp: tmstp,
			Hght:   parent.Height() + 1,
		},
		vm: vm,
		st: choices.Processing,
	}
}

func ParseBlock(
	ctx context.Context,
	source []byte,
	status choices.Status,
	vm VM,
) (*StatelessBlock, error) {
	ctx, span := vm.Tracer().Start(ctx, "chain.ParseBlock")
	defer span.End()

	blk, err := UnmarshalBlock(source, vm)
	if err != nil {
		return nil, err
	}
	// Not guaranteed that a parsed block is verified
	return ParseStatefulBlock(ctx, blk, source, status, vm)
}

// populateTxs is only called on blocks we did not build
func (b *StatelessBlock) populateTxs(ctx context.Context) error {
	ctx, span := b.vm.Tracer().Start(ctx, "StatelessBlock.populateTxs")
	defer span.End()

	// Setup signature verification job
	_, sigVerifySpan := b.vm.Tracer().Start(ctx, "StatelessBlock.verifySignatures")
	job, err := b.vm.SignatureWorkers().NewJob(len(b.Txs))
	if err != nil {
		return err
	}
	b.sigJob = job
	batchVerifier := NewAuthBatch(b.vm, b.sigJob, b.authCounts)

	// Make sure to always call [Done], otherwise we will block all future [Workers]
	defer func() {
		// BatchVerifier is given the responsibility to call [b.sigJob.Done()] because it may add things
		// to the work queue async and that may not have completed by this point.
		go batchVerifier.Done(func() { sigVerifySpan.End() })
	}()

	// Confirm no transaction duplicates and setup
	// AWM processing
	b.txsSet = set.NewSet[ids.ID](len(b.Txs))
	b.warpMessages = map[ids.ID]*warpJob{}
	for _, tx := range b.Txs {
		// Ensure there are no duplicate transactions
		if b.txsSet.Contains(tx.ID()) {
			return ErrDuplicateTx
		}
		b.txsSet.Add(tx.ID())

		// Verify signature async
		if b.vm.GetVerifySignatures() {
			txDigest, err := tx.Digest()
			if err != nil {
				return err
			}
			batchVerifier.Add(txDigest, tx.Auth)
		}

		// Check if we need the block context to verify the block (which contains
		// an Avalanche Warp Message)
		//
		// Instead of erroring out if a warp message is invalid, we mark the
		// verification as skipped and include it in the verification result so
		// that a fee can still be deducted.
		if tx.WarpMessage != nil {
			if len(b.warpMessages) == MaxWarpMessages {
				return ErrTooManyWarpMessages
			}
			signers, err := tx.WarpMessage.Signature.NumSigners()
			if err != nil {
				return err
			}
			b.warpMessages[tx.ID()] = &warpJob{
				msg:          tx.WarpMessage,
				signers:      signers,
				verifiedChan: make(chan bool, 1),
				warpNum:      len(b.warpMessages),
			}
			b.containsWarp = true
		}
	}
	return nil
}

func ParseStatefulBlock(
	ctx context.Context,
	blk *StatefulBlock,
	source []byte,
	status choices.Status,
	vm VM,
) (*StatelessBlock, error) {
	ctx, span := vm.Tracer().Start(ctx, "chain.ParseStatefulBlock")
	defer span.End()

	// Perform basic correctness checks before doing any expensive work
	if blk.Tmstmp > time.Now().Add(FutureBound).UnixMilli() {
		return nil, ErrTimestampTooLate
	}

	if len(source) == 0 {
		nsource, err := blk.Marshal()
		if err != nil {
			return nil, err
		}
		source = nsource
	}
	b := &StatelessBlock{
		StatefulBlock: blk,
		t:             time.UnixMilli(blk.Tmstmp),
		bytes:         source,
		st:            status,
		vm:            vm,
		id:            utils.ToID(source),
	}

	// If we are parsing an older block, it will not be re-executed and should
	// not be tracked as a parsed block
	lastAccepted := b.vm.LastAcceptedBlock()
	if lastAccepted == nil || b.Hght <= lastAccepted.Hght { // nil when parsing genesis
		return b, nil
	}

	// Populate hashes and tx set
	return b, b.populateTxs(ctx)
}

// [initializeBuilt] is invoked after a block is built
func (b *StatelessBlock) initializeBuilt(
	ctx context.Context,
	view merkledb.TrieView,
	results []*Result,
	feeManager *FeeManager,
) error {
	_, span := b.vm.Tracer().Start(ctx, "StatelessBlock.initializeBuilt")
	defer span.End()

	blk, err := b.StatefulBlock.Marshal()
	if err != nil {
		return err
	}
	b.bytes = blk
	b.id = utils.ToID(b.bytes)
	b.view = view
	b.t = time.UnixMilli(b.StatefulBlock.Tmstmp)
	b.results = results
	b.feeManager = feeManager
	b.txsSet = set.NewSet[ids.ID](len(b.Txs))
	for _, tx := range b.Txs {
		b.txsSet.Add(tx.ID())
		if tx.WarpMessage != nil {
			b.containsWarp = true
		}
	}
	return nil
}

// implements "snowman.Block.choices.Decidable"
func (b *StatelessBlock) ID() ids.ID { return b.id }

// implements "block.WithVerifyContext"
func (b *StatelessBlock) ShouldVerifyWithContext(context.Context) (bool, error) {
	return b.containsWarp, nil
}

// implements "block.WithVerifyContext"
func (b *StatelessBlock) VerifyWithContext(ctx context.Context, bctx *block.Context) error {
	start := time.Now()
	defer func() {
		b.vm.RecordBlockVerify(time.Since(start))
	}()

	stateReady := b.vm.StateReady()
	ctx, span := b.vm.Tracer().Start(
		ctx, "StatelessBlock.VerifyWithContext",
		oteltrace.WithAttributes(
			attribute.Int("txs", len(b.Txs)),
			attribute.Int64("height", int64(b.Hght)),
			attribute.Bool("stateReady", stateReady),
			attribute.Int64("pchainHeight", int64(bctx.PChainHeight)),
			attribute.Bool("built", b.Processed()),
		),
	)
	defer span.End()

	// Persist the context in case we need it during Accept
	b.bctx = bctx

	// Proceed with normal verification
	return b.verify(ctx, stateReady)
}

// implements "snowman.Block"
func (b *StatelessBlock) Verify(ctx context.Context) error {
	start := time.Now()
	defer func() {
		b.vm.RecordBlockVerify(time.Since(start))
	}()

	stateReady := b.vm.StateReady()
	ctx, span := b.vm.Tracer().Start(
		ctx, "StatelessBlock.Verify",
		oteltrace.WithAttributes(
			attribute.Int("txs", len(b.Txs)),
			attribute.Int64("height", int64(b.Hght)),
			attribute.Bool("stateReady", stateReady),
			attribute.Bool("built", b.Processed()),
		),
	)
	defer span.End()

	return b.verify(ctx, stateReady)
}

func (b *StatelessBlock) verify(ctx context.Context, stateReady bool) error {
	log := b.vm.Logger()
	switch {
	case !stateReady:
		// If the state of the accepted tip has not been fully fetched, it is not safe to
		// verify any block.
		log.Info(
			"skipping verification, state not ready",
			zap.Uint64("height", b.Hght),
			zap.Stringer("blkID", b.ID()),
		)
	case b.Processed():
		// If we built the block, the state will already be populated and we don't
		// need to compute it (we assume that we built a correct block and it isn't
		// necessary to re-verify anything).
		log.Info(
			"skipping verification, already processed",
			zap.Uint64("height", b.Hght),
			zap.Stringer("blkID", b.ID()),
		)
	default:
		// Get the [VerifyContext] needed to process this block.
		//
		// If the parent block's height is less than or equal to the last accepted height (and
		// the last accepted height is processed), the accepted state will be used as the execution
		// context. Otherwise, the parent block will be used as the execution context.
		vctx, err := b.vm.GetVerifyContext(ctx, b.Hght, b.Prnt)
		if err != nil {
			b.vm.Logger().Warn("unable to get verify context",
				zap.Uint64("height", b.Hght),
				zap.Stringer("blkID", b.ID()),
				zap.Error(err),
			)
			return fmt.Errorf("%w: unable to load verify context", err)
		}

		// Parent block may not be processed when we verify this block, so [innerVerify] may
		// recursively verify ancestry.
		if err := b.innerVerify(ctx, vctx); err != nil {
			b.vm.Logger().Warn("verification failed",
				zap.Uint64("height", b.Hght),
				zap.Stringer("blkID", b.ID()),
				zap.Error(err),
			)
			return err
		}
	}
	

	// At any point after this, we may attempt to verify the block. We should be
	// sure we are prepared to do so.
	//
	// NOTE: mempool is modified by VM handler
	b.vm.Verified(ctx, b)
	return nil
}

// verifyWarpMessage will attempt to verify a given warp message provided by an
// Action.
func (b *StatelessBlock) verifyWarpMessage(ctx context.Context, r Rules, msg *warp.Message) bool {
	// We do not check the validity of [SourceChainID] because a VM could send
	// itself a message to trigger a chain upgrade.
	allowed, num, denom := r.GetWarpConfig(msg.SourceChainID)
	if !allowed {
		b.vm.Logger().
			Warn("unable to verify warp message", zap.Stringer("warpID", msg.ID()), zap.Error(ErrDisabledChainID))
		return false
	}
	if err := msg.Signature.Verify(
		ctx,
		&msg.UnsignedMessage,
		r.NetworkID(),
		b.vdrState,
		b.bctx.PChainHeight,
		num,
		denom,
	); err != nil {
		b.vm.Logger().
			Warn("unable to verify warp message", zap.Stringer("warpID", msg.ID()), zap.Error(err))
		return false
	}
	return true
}

// innerVerify executes the block on top of the provided [VerifyContext].
//
// Invariants:
// Accepted / Rejected blocks should never have Verify called on them.
// Blocks that were verified (and returned nil) with Verify will not have verify called again.
// Blocks that were verified with VerifyWithContext may have verify called multiple times.
//
// When this may be called:
//  1. [Verify|VerifyWithContext]
//  2. If the parent view is missing when verifying (dynamic state sync)
//  3. If the view of a block we are accepting is missing (finishing dynamic
//     state sync)
func (b *StatelessBlock) innerVerify(ctx context.Context, vctx VerifyContext) error {
	var (
		log = b.vm.Logger()
		r   = b.vm.Rules(b.Tmstmp)
	)

	// Perform basic correctness checks before doing any expensive work
	if b.Timestamp().UnixMilli() > time.Now().Add(FutureBound).UnixMilli() {
		return ErrTimestampTooLate
	}

	// Fetch view where we will apply block state transitions
	//
	// This call may result in our ancestry being verified.
	parentView, err := vctx.View(ctx, &b.StateRoot, true)
	if err != nil {
		return fmt.Errorf("%w: unable to load parent view", err)
	}

	// Fetch parent height key and ensure block height is valid
	heightKey := HeightKey(b.vm.StateManager().HeightKey())
	parentHeightRaw, err := parentView.GetValue(ctx, heightKey)
	if err != nil {
		return err
	}
	parentHeight := binary.BigEndian.Uint64(parentHeightRaw)
	if b.Hght != parentHeight+1 {
		return ErrInvalidBlockHeight
	}

	// Fetch parent timestamp and confirm block timestamp is valid
	//
	// Parent may not be available (if we preformed state sync), so we
	// can't rely on being able to fetch it during verification.
	timestampKey := TimestampKey(b.vm.StateManager().TimestampKey())
	parentTimestampRaw, err := parentView.GetValue(ctx, timestampKey)
	if err != nil {
		return err
	}
	parentTimestamp := int64(binary.BigEndian.Uint64(parentTimestampRaw))
	if b.Tmstmp < parentTimestamp+r.GetMinBlockGap() {
		return ErrTimestampTooEarly
	}
	if len(b.Txs) == 0 && b.Tmstmp < parentTimestamp+r.GetMinEmptyBlockGap() {
		return ErrTimestampTooEarly
	}

	// Ensure tx cannot be replayed
	//
	// Before node is considered ready (emap is fully populated), this may return
	// false when other validators think it is true.
	//
	// If a block is already accepted, its transactions have already been added
	// to the VM's seen emap and calling [IsRepeat] will return a non-zero value.
	if b.st != choices.Accepted {
		oldestAllowed := b.Tmstmp - r.GetValidityWindow()
		if oldestAllowed < 0 {
			// Can occur if verifying genesis
			oldestAllowed = 0
		}
		dup, err := vctx.IsRepeat(ctx, oldestAllowed, b.Txs, set.NewBits(), true)
		if err != nil {
			return err
		}
		if dup.Len() > 0 {
			return fmt.Errorf("%w: duplicate in ancestry", ErrDuplicateTx)
		}
	}

	// Start validating warp messages, if they exist
	var invalidWarpResult bool
	if b.containsWarp {
		if b.bctx == nil {
			log.Error(
				"missing verify block context",
				zap.Uint64("height", b.Hght),
				zap.Stringer("id", b.ID()),
			)
			return ErrMissingBlockContext
		}
		_, warpVerifySpan := b.vm.Tracer().Start(ctx, "StatelessBlock.verifyWarpMessages")
		b.vdrState = b.vm.ValidatorState()
		go func() {
			defer warpVerifySpan.End()
			// We don't use [b.vm.Workers] here because we need the warp verification
			// results during normal execution. If we added a job to the workers queue,
			// it would get executed after all signatures. Additionally, BLS
			// Multi-Signature verification is already parallelized so we should just
			// do one at a time to avoid overwhelming the CPU.
			for txID, msg := range b.warpMessages {
				if ctx.Err() != nil {
					return
				}
				blockVerified := b.WarpResults.Contains(uint(msg.warpNum))
				if b.vm.IsBootstrapped() && !invalidWarpResult {
					start := time.Now()
					verified := b.verifyWarpMessage(ctx, r, msg.msg)
					msg.verifiedChan <- verified
					msg.verified = verified
					log.Info(
						"processed warp message",
						zap.Stringer("txID", txID),
						zap.Bool("verified", verified),
						zap.Int("signers", msg.signers),
						zap.Duration("t", time.Since(start)),
					)
					if blockVerified != verified {
						invalidWarpResult = true
					}
				} else {
					// When we are bootstrapping, we just use the result in the block.
					//
					// We also use the result in the block when we have found
					// a verification mismatch (our verify result is different than the
					// block) to avoid doing extra work.
					msg.verifiedChan <- blockVerified
					msg.verified = blockVerified
				}
			}
		}()
	}

	// Compute next unit prices to use
	feeKey := FeeKey(b.vm.StateManager().FeeKey())
	feeRaw, err := parentView.GetValue(ctx, feeKey)
	if err != nil {
		return err
	}
	parentFeeManager := NewFeeManager(feeRaw)
	feeManager, err := parentFeeManager.ComputeNext(parentTimestamp, b.Tmstmp, r)
	if err != nil {
		return err
	}

	// Optimisticaly fetch view
	processor := NewProcessor(b.vm.Tracer(), b)
	processor.Prefetch(ctx, parentView)

	// Process new transactions
	results, ts, err := processor.Execute(ctx, feeManager, r)
	if err != nil {
		log.Error("failed to execute block", zap.Error(err))
		return err
	}
	b.results = results
	b.feeManager = feeManager

	// Ensure warp results are correct
	if invalidWarpResult {
		return ErrWarpResultMismatch
	}
	numWarp := len(b.warpMessages)
	if numWarp > MaxWarpMessages {
		return ErrTooManyWarpMessages
	}
	var warpResultsLimit set.Bits64
	warpResultsLimit.Add(uint(numWarp))
	if b.WarpResults >= warpResultsLimit {
		// If the value of [WarpResults] is greater than the value of uint64 with
		// a 1-bit shifted [numWarp] times, then there are unused bits set to
		// 1 (which should is not allowed).
		return ErrWarpResultMismatch
	}

	// Update chain metadata
	heightKeyStr := string(heightKey)
	timestampKeyStr := string(timestampKey)
	feeKeyStr := string(feeKey)
	ts.SetScope(ctx, set.Of(heightKeyStr, timestampKeyStr, feeKeyStr), map[string][]byte{
		heightKeyStr:    parentHeightRaw,
		timestampKeyStr: parentTimestampRaw,
		feeKeyStr:       parentFeeManager.Bytes(),
	})
	if err := ts.Insert(ctx, heightKey, binary.BigEndian.AppendUint64(nil, b.Hght)); err != nil {
		return err
	}
	if err := ts.Insert(ctx, timestampKey, binary.BigEndian.AppendUint64(nil, uint64(b.Tmstmp))); err != nil {
		return err
	}
	if err := ts.Insert(ctx, feeKey, feeManager.Bytes()); err != nil {
		return err
	}

	// Compare state root
	//
	// Because fee bytes are not recorded in state, it is sufficient to check the state root
	// to verify all fee calcuations were correct.
	_, rspan := b.vm.Tracer().Start(ctx, "StatelessBlock.Verify.WaitRoot")
	start := time.Now()
	computedRoot, err := parentView.GetMerkleRoot(ctx)
	rspan.End()
	if err != nil {
		return err
	}
	b.vm.RecordWaitRoot(time.Since(start))
	if b.StateRoot != computedRoot {
		return fmt.Errorf(
			"%w: expected=%s found=%s",
			ErrStateRootMismatch,
			computedRoot,
			b.StateRoot,
		)
	}

	// Ensure signatures are verified
	_, sspan := b.vm.Tracer().Start(ctx, "StatelessBlock.Verify.WaitSignatures")
	start = time.Now()
	err = b.sigJob.Wait()
	sspan.End()
	if err != nil {
		return err
	}
	b.vm.RecordWaitSignatures(time.Since(start))

	// Get view from [tstate] after processing all state transitions
	b.vm.RecordStateChanges(ts.PendingChanges())
	b.vm.RecordStateOperations(ts.OpIndex())
	view, err := ts.CreateView(ctx, parentView, b.vm.Tracer())
	if err != nil {
		return err
	}
	b.view = view

	// Kickoff root generation
	go func() {
		start := time.Now()
		root, err := view.GetMerkleRoot(ctx)
		if err != nil {
			log.Error("merkle root generation failed", zap.Error(err))
			return
		}
		log.Info("merkle root generated",
			zap.Uint64("height", b.Hght),
			zap.Stringer("blkID", b.ID()),
			zap.Stringer("root", root),
		)
		b.vm.RecordRootCalculated(time.Since(start))
	}()
	return nil
}

// implements "snowman.Block.choices.Decidable"
func (b *StatelessBlock) Accept(ctx context.Context) error {
	start := time.Now()
	defer func() {
		b.vm.RecordBlockAccept(time.Since(start))
	}()

	ctx, span := b.vm.Tracer().Start(ctx, "StatelessBlock.Accept")
	defer span.End()

	// Consider verifying the a block if it is not processed and we are no longer
	// syncing.
	if !b.Processed() {
		// The state of this block was not calculated during the call to
		// [StatelessBlock.Verify]. This is because the VM was state syncing
		// and did not have the state necessary to verify the block.
		updated, err := b.vm.UpdateSyncTarget(b)
		if err != nil {
			return err
		}
		if updated {
			b.vm.Logger().Info("updated state sync target",
				zap.Stringer("id", b.ID()),
				zap.Stringer("root", b.StateRoot),
			)
			return nil // the sync is still ongoing
		}

		// This code handles the case where this block was not
		// verified during state sync (stopped syncing with a
		// processing block).
		//
		// If state sync completes before accept is called
		// then we need to process it here.
		b.vm.Logger().Info("verifying unprocessed block in accept",
			zap.Stringer("id", b.ID()),
			zap.Stringer("root", b.StateRoot),
		)
		vctx, err := b.vm.GetVerifyContext(ctx, b.Hght, b.Prnt)
		if err != nil {
			return fmt.Errorf("%w: unable to get verify context", err)
		}
		if err := b.innerVerify(ctx, vctx); err != nil {
			return fmt.Errorf("%w: unable to verify block", err)
		}
	}

	// Commit view if we don't return before here (would happen if we are still
	// syncing)
	if err := b.view.CommitToDB(ctx); err != nil {
		return fmt.Errorf("%w: unable to commit block", err)
	}

<<<<<<< HEAD
	// Mark block as accepted and update last accepted in storage
	b.MarkAccepted(ctx)
	return nil
=======
	for _, tx := range b.Txs {
		b.vm.Logger().Info("Accepted tx action data is:", zap.Stringer("type_of_action", reflect.TypeOf(tx.Action)))
	}

	// Set last accepted block
	return b.SetLastAccepted(ctx)
>>>>>>> 200cce40
}

func (b *StatelessBlock) MarkAccepted(ctx context.Context) {
	// Accept block and free unnecessary memory
	b.st = choices.Accepted
	b.txsSet = nil // only used for replay protection when processing

	// [Accepted] will persist the block to disk and set in-memory variables
	// needed to ensure we don't resync all blocks when state sync finishes.
	//
	// Note: We will not call [b.vm.Verified] before accepting during state sync
	b.vm.Accepted(ctx, b)
}

// implements "snowman.Block.choices.Decidable"
func (b *StatelessBlock) Reject(ctx context.Context) error {
	ctx, span := b.vm.Tracer().Start(ctx, "StatelessBlock.Reject")
	defer span.End()

	b.st = choices.Rejected
	b.vm.Rejected(ctx, b)
	return nil
}

// implements "snowman.Block.choices.Decidable"
func (b *StatelessBlock) Status() choices.Status { return b.st }

// implements "snowman.Block"
func (b *StatelessBlock) Parent() ids.ID { return b.StatefulBlock.Prnt }

// implements "snowman.Block"
func (b *StatelessBlock) Bytes() []byte { return b.bytes }

// implements "snowman.Block"
func (b *StatelessBlock) Height() uint64 { return b.StatefulBlock.Hght }

// implements "snowman.Block"
func (b *StatelessBlock) Timestamp() time.Time { return b.t }

<<<<<<< HEAD
=======
// State is used to verify txs in the mempool. It should never be written to.
//
func (b *StatelessBlock) State() (Database, error) {
	if b.st == choices.Accepted {
		return b.vm.State()
	}
	if b.Processed() {
		return b.state, nil
	}
	return nil, ErrBlockNotProcessed
}

>>>>>>> 200cce40
// Used to determine if should notify listeners and/or pass to controller
func (b *StatelessBlock) Processed() bool {
	return b.view != nil
}

// View returns the [merkledb.TrieView] of the block (representing the state
// post-execution) or returns the accepted state if the block is accepted or
// is height 0 (genesis).
//
// If [b.view] is nil (not processed), this function will either return an error or will
// run verification depending on the value of [blockRoot].
//
// We still need to handle returning the accepted state here because
// the [VM] will call [View] on the preferred tip of the chain (whether or
// not it is accepted).
//
// Invariant: [View] with [verify] == true should not be called concurrently, otherwise,
// it will result in undefined behavior.
func (b *StatelessBlock) View(ctx context.Context, blockRoot *ids.ID, verify bool) (state.View, error) {
	ctx, span := b.vm.Tracer().Start(ctx, "StatelessBlock.View",
		oteltrace.WithAttributes(
			attribute.Bool("processed", b.Processed()),
			attribute.Bool("attemptVerify", blockRoot != nil),
		),
	)
	defer span.End()

	// If this is the genesis block, return the base state.
	if b.Hght == 0 {
		return b.vm.State()
	}

	if b.Processed() {
		if b.st == choices.Accepted {
			// We assume that base state was properly updated if this
			// block was accepted (this is not obvious because
			// the accepted state may be that of the parent of the last
			// accepted block right after state sync finishes).
			return b.vm.State()
		}
		return b.view, nil
	}
	b.vm.Logger().Info("block not processed",
		zap.Uint64("height", b.Hght),
		zap.Stringer("blkID", b.ID()),
		zap.Bool("attemptVerify", blockRoot != nil),
	)
	if blockRoot == nil {
		if !verify {
			return nil, ErrBlockNotProcessed
		}

		// If we don't know the [blockRoot] but we want to [verify],
		// we pessimistically execute the block.
		//
		// This could happen when building a block immediately after
		// state sync finishes with no processing blocks.
	} else {
		// If the block is not processed but the caller only needs
		// a reference to [acceptedState], we should just return it
		// instead of re-verifying the block.
		//
		// This could happen if state sync finishes with a processing
		// block. In this scenario, we will attempt to verify the block
		// during accept and it will attempt to read the state associated
		// with the root specified in [StateRoot] (which was the sync
		// target).
		acceptedState, err := b.vm.State()
		if err != nil {
			return nil, err
		}
		acceptedRoot, err := acceptedState.GetMerkleRoot(ctx)
		if err != nil {
			return nil, err
		}
		if acceptedRoot == *blockRoot {
			return acceptedState, nil
		}
		b.vm.Logger().Info("block root does not match accepted state",
			zap.Uint64("height", b.Hght),
			zap.Stringer("blkID", b.ID()),
			zap.Stringer("accepted root", acceptedRoot),
			zap.Stringer("block root", *blockRoot),
		)
	}

	// If there are no processing blocks when state sync finishes,
	// the first block we attempt to verify will reach this execution
	// path.
	//
	// In this scenario, the last accepted block will not be processed
	// and [acceptedState] will correspond to the post-execution state
	// of the new block's grandparent (our parent). To remedy this,
	// we need to process this block to return a valid view.
	b.vm.Logger().Info("verifying block when view requested",
		zap.Uint64("height", b.Hght),
		zap.Stringer("blkID", b.ID()),
		zap.Bool("accepted", b.st == choices.Accepted),
	)
	vctx, err := b.vm.GetVerifyContext(ctx, b.Hght, b.Prnt)
	if err != nil {
		b.vm.Logger().Error("unable to get verify context", zap.Error(err))
		return nil, err
	}
	if err := b.innerVerify(ctx, vctx); err != nil {
		b.vm.Logger().Error("unable to verify block", zap.Error(err))
		return nil, err
	}
	if b.st != choices.Accepted {
		return b.view, nil
	}

	// If the block is already accepted, we should update
	// the accepted state to ensure future calls to [View]
	// return the correct state (now that the block is considered
	// processed).
	//
	// It is not possible to reach this function if this block
	// is not the child of the block whose post-execution state
	// is currently stored on disk, so it is safe to call [CommitToDB].
	if err := b.view.CommitToDB(ctx); err != nil {
		b.vm.Logger().Error("unable to commit to DB", zap.Error(err))
		return nil, err
	}
	return b.vm.State()
}

// IsRepeat returns a bitset of all transactions that are considered repeats in
// the range that spans back to [oldestAllowed].
//
// If [stop] is set to true, IsRepeat will return as soon as the first repeat
// is found (useful for block verification).
func (b *StatelessBlock) IsRepeat(
	ctx context.Context,
	oldestAllowed int64,
	txs []*Transaction,
	marker set.Bits,
	stop bool,
) (set.Bits, error) {
	ctx, span := b.vm.Tracer().Start(ctx, "StatelessBlock.IsRepeat")
	defer span.End()

	// Early exit if we are already back at least [ValidityWindow]
	//
	// It is critical to ensure this logic is equivalent to [emap] to avoid
	// non-deterministic verification.
	if b.Tmstmp < oldestAllowed {
		return marker, nil
	}

	// If we are at an accepted block or genesis, we can use the emap on the VM
	// instead of checking each block
	if b.st == choices.Accepted || b.Hght == 0 /* genesis */ {
		return b.vm.IsRepeat(ctx, txs, marker, stop), nil
	}

	// Check if block contains any overlapping txs
	for i, tx := range txs {
		if marker.Contains(i) {
			continue
		}
		if b.txsSet.Contains(tx.ID()) {
			marker.Add(i)
			if stop {
				return marker, nil
			}
		}
	}
	prnt, err := b.vm.GetStatelessBlock(ctx, b.Prnt)
	if err != nil {
		return marker, err
	}
	return prnt.IsRepeat(ctx, oldestAllowed, txs, marker, stop)
}

func (b *StatelessBlock) GetTxs() []*Transaction {
	return b.Txs
}

func (b *StatelessBlock) GetTimestamp() int64 {
	return b.Tmstmp
}

func (b *StatelessBlock) Results() []*Result {
	return b.results
}

func (b *StatelessBlock) FeeManager() *FeeManager {
	return b.feeManager
}

func (b *StatefulBlock) Marshal() ([]byte, error) {
	size := consts.IDLen + consts.Uint64Len + consts.Uint64Len +
		consts.Uint64Len + window.WindowSliceSize +
		consts.IntLen + codec.CummSize(b.Txs) +
		consts.IDLen + consts.Uint64Len + consts.Uint64Len

	p := codec.NewWriter(size, consts.NetworkSizeLimit)

	p.PackID(b.Prnt)
	p.PackInt64(b.Tmstmp)
	p.PackUint64(b.Hght)

	p.PackInt(len(b.Txs))
	b.authCounts = map[uint8]int{}
	for _, tx := range b.Txs {
		if err := tx.Marshal(p); err != nil {
			return nil, err
		}
		b.authCounts[tx.Auth.GetTypeID()]++
	}

	p.PackID(b.StateRoot)
	p.PackUint64(uint64(b.WarpResults))
	bytes := p.Bytes()
	if err := p.Err(); err != nil {
		return nil, err
	}
	b.size = len(bytes)
	return bytes, nil
}

func UnmarshalBlock(raw []byte, parser Parser) (*StatefulBlock, error) {
	var (
		p = codec.NewReader(raw, consts.NetworkSizeLimit)
		b StatefulBlock
	)
	b.size = len(raw)

	p.UnpackID(false, &b.Prnt)
	b.Tmstmp = p.UnpackInt64(false)
	b.Hght = p.UnpackUint64(false)

	// Parse transactions
	txCount := p.UnpackInt(false) // can produce empty blocks
	actionRegistry, authRegistry := parser.Registry()
	b.Txs = []*Transaction{} // don't preallocate all to avoid DoS
	b.authCounts = map[uint8]int{}
	for i := 0; i < txCount; i++ {
		tx, err := UnmarshalTx(p, actionRegistry, authRegistry)
		if err != nil {
			return nil, err
		}
		b.Txs = append(b.Txs, tx)
		b.authCounts[tx.Auth.GetTypeID()]++
	}

	p.UnpackID(false, &b.StateRoot)
	b.WarpResults = set.Bits64(p.UnpackUint64(false))

	// Ensure no leftover bytes
	if !p.Empty() {
		return nil, fmt.Errorf("%w: remaining=%d", ErrInvalidObject, len(raw)-p.Offset())
	}
	return &b, p.Err()
}

type SyncableBlock struct {
	*StatelessBlock
}

func (sb *SyncableBlock) Accept(ctx context.Context) (block.StateSyncMode, error) {
	return sb.vm.AcceptedSyncableBlock(ctx, sb)
}

func NewSyncableBlock(sb *StatelessBlock) *SyncableBlock {
	return &SyncableBlock{sb}
}

func (sb *SyncableBlock) String() string {
	return fmt.Sprintf("%d:%s root=%s", sb.Height(), sb.ID(), sb.StateRoot)
}<|MERGE_RESOLUTION|>--- conflicted
+++ resolved
@@ -8,7 +8,6 @@
 	"encoding/binary"
 	"fmt"
 	"time"
-	"reflect"
 
 	"github.com/ava-labs/avalanchego/ids"
 	"github.com/ava-labs/avalanchego/snow/choices"
@@ -22,20 +21,14 @@
 	oteltrace "go.opentelemetry.io/otel/trace"
 	"go.uber.org/zap"
 
-<<<<<<< HEAD
-	"github.com/ava-labs/hypersdk/codec"
-	"github.com/ava-labs/hypersdk/consts"
-	"github.com/ava-labs/hypersdk/state"
-	"github.com/ava-labs/hypersdk/utils"
-	"github.com/ava-labs/hypersdk/window"
-	"github.com/ava-labs/hypersdk/workers"
-=======
 	"github.com/AnomalyFi/hypersdk/codec"
 	"github.com/AnomalyFi/hypersdk/consts"
+	"github.com/AnomalyFi/hypersdk/state"
 	"github.com/AnomalyFi/hypersdk/utils"
 	"github.com/AnomalyFi/hypersdk/window"
 	"github.com/AnomalyFi/hypersdk/workers"
->>>>>>> 200cce40
+
+	ethhex "github.com/ethereum/go-ethereum/common/hexutil"
 )
 
 var (
@@ -50,6 +43,8 @@
 	Hght   uint64 `json:"height"`
 
 	Txs []*Transaction `json:"txs"`
+
+	L1Head string `json:"l1_head"`
 
 	// StateRoot is the root of the post-execution state
 	// of [Prnt].
@@ -84,15 +79,21 @@
 // warpJob is used to signal to a listner that a *warp.Message has been
 // verified.
 type warpJob struct {
-	msg          *warp.Message
-	signers      int
-	verifiedChan chan bool
-	verified     bool
-	warpNum      int
+	msg               *warp.Message
+	signers           int
+	verifiedChan      chan bool
+	verified          bool
+	requiresBlock     bool
+	verifiedRootsChan chan bool
+	verifiedRoots     bool
+	warpNum           int
 }
 
 func NewGenesisBlock(root ids.ID) *StatefulBlock {
+	//b, _ := new(big.Int).SetString("2", 16)
+	//num := (ethhex.Big)(*b)
 	return &StatefulBlock{
+		L1Head: "2",
 		// We set the genesis block timestamp to be after the ProposerVM fork activation.
 		//
 		// This prevents an issue (when using millisecond timestamps) during ProposerVM activation
@@ -108,6 +109,10 @@
 	}
 }
 
+type ETHBlock struct {
+	Number *ethhex.Big
+}
+
 // Stateless is defined separately from "Block"
 // in case external packages needs use the stateful block
 // without mocking VM or parent block
@@ -120,10 +125,12 @@
 	bytes  []byte
 	txsSet set.Set[ids.ID]
 
-	warpMessages map[ids.ID]*warpJob
-	containsWarp bool // this allows us to avoid allocating a map when we build
-	bctx         *block.Context
-	vdrState     validators.State
+	warpMessages   map[ids.ID]*warpJob
+	containsWarp   bool // this allows us to avoid allocating a map when we build
+	containsVerify bool // this allows us to avoid allocating a map when we build
+
+	bctx     *block.Context
+	vdrState validators.State
 
 	results    []*Result
 	feeManager *FeeManager
@@ -140,6 +147,7 @@
 			Prnt:   parent.ID(),
 			Tmstmp: tmstp,
 			Hght:   parent.Height() + 1,
+			L1Head: vm.LastL1Head(),
 		},
 		vm: vm,
 		st: choices.Processing,
@@ -218,11 +226,16 @@
 			if err != nil {
 				return err
 			}
+			if tx.VerifyBlock {
+				b.containsVerify = true
+			}
 			b.warpMessages[tx.ID()] = &warpJob{
-				msg:          tx.WarpMessage,
-				signers:      signers,
-				verifiedChan: make(chan bool, 1),
-				warpNum:      len(b.warpMessages),
+				msg:               tx.WarpMessage,
+				signers:           signers,
+				requiresBlock:     b.containsVerify,
+				verifiedChan:      make(chan bool, 1),
+				verifiedRootsChan: make(chan bool, 1),
+				warpNum:           len(b.warpMessages),
 			}
 			b.containsWarp = true
 		}
@@ -297,6 +310,9 @@
 		b.txsSet.Add(tx.ID())
 		if tx.WarpMessage != nil {
 			b.containsWarp = true
+		}
+		if tx.VerifyBlock {
+			b.containsVerify = true
 		}
 	}
 	return nil
@@ -406,7 +422,6 @@
 			return err
 		}
 	}
-	
 
 	// At any point after this, we may attempt to verify the block. We should be
 	// sure we are prepared to do so.
@@ -441,6 +456,33 @@
 		return false
 	}
 	return true
+}
+
+// TODO need to test
+// verifyWarpBlock will attempt to verify a given warp block
+func (b *StatelessBlock) verifyWarpBlock(ctx context.Context, r Rules, msg *warp.Message) (bool, error) {
+	block, err := UnmarshalWarpBlock(msg.UnsignedMessage.Payload)
+
+	//TODO it is failing right here
+
+	parentWarpBlock, err := b.vm.GetStatelessBlock(ctx, block.Prnt)
+	if err != nil {
+		b.vm.Logger().Warn("could not get parent", zap.Stringer("id", block.Prnt), zap.Error(err))
+		return false, err
+	} else {
+		blockRoot, err := b.vm.GetStatelessBlock(ctx, block.StateRoot)
+		if err != nil {
+			b.vm.Logger().Debug("could not get block", zap.Stringer("id", block.StateRoot), zap.Error(err))
+			return false, err
+		} else {
+			if blockRoot.Timestamp().Unix() < parentWarpBlock.Timestamp().Unix() {
+				b.vm.Logger().Warn("Too young of block", zap.Error(ErrTimestampTooEarly))
+				return false, err
+			}
+		}
+	}
+
+	return true, nil
 }
 
 // innerVerify executes the block on top of the provided [VerifyContext].
@@ -552,6 +594,15 @@
 				if b.vm.IsBootstrapped() && !invalidWarpResult {
 					start := time.Now()
 					verified := b.verifyWarpMessage(ctx, r, msg.msg)
+					if msg.requiresBlock && verified {
+						//TODO might need to do something with this error
+						verifiedBlockRoots, _ := b.verifyWarpBlock(ctx, r, msg.msg)
+						msg.verifiedRootsChan <- verifiedBlockRoots
+						msg.verifiedRoots = verifiedBlockRoots
+						if blockVerified != verifiedBlockRoots {
+							invalidWarpResult = true
+						}
+					}
 					msg.verifiedChan <- verified
 					msg.verified = verified
 					log.Info(
@@ -572,6 +623,9 @@
 					// block) to avoid doing extra work.
 					msg.verifiedChan <- blockVerified
 					msg.verified = blockVerified
+					//TODO might need to fix this to verify
+					msg.verifiedRootsChan <- blockVerified
+					msg.verifiedRoots = blockVerified
 				}
 			}
 		}()
@@ -749,18 +803,9 @@
 		return fmt.Errorf("%w: unable to commit block", err)
 	}
 
-<<<<<<< HEAD
 	// Mark block as accepted and update last accepted in storage
 	b.MarkAccepted(ctx)
 	return nil
-=======
-	for _, tx := range b.Txs {
-		b.vm.Logger().Info("Accepted tx action data is:", zap.Stringer("type_of_action", reflect.TypeOf(tx.Action)))
-	}
-
-	// Set last accepted block
-	return b.SetLastAccepted(ctx)
->>>>>>> 200cce40
 }
 
 func (b *StatelessBlock) MarkAccepted(ctx context.Context) {
@@ -800,21 +845,6 @@
 // implements "snowman.Block"
 func (b *StatelessBlock) Timestamp() time.Time { return b.t }
 
-<<<<<<< HEAD
-=======
-// State is used to verify txs in the mempool. It should never be written to.
-//
-func (b *StatelessBlock) State() (Database, error) {
-	if b.st == choices.Accepted {
-		return b.vm.State()
-	}
-	if b.Processed() {
-		return b.state, nil
-	}
-	return nil, ErrBlockNotProcessed
-}
-
->>>>>>> 200cce40
 // Used to determine if should notify listeners and/or pass to controller
 func (b *StatelessBlock) Processed() bool {
 	return b.view != nil
@@ -1009,7 +1039,7 @@
 func (b *StatefulBlock) Marshal() ([]byte, error) {
 	size := consts.IDLen + consts.Uint64Len + consts.Uint64Len +
 		consts.Uint64Len + window.WindowSliceSize +
-		consts.IntLen + codec.CummSize(b.Txs) +
+		consts.IntLen + codec.CummSize(b.Txs) + consts.IDLen +
 		consts.IDLen + consts.Uint64Len + consts.Uint64Len
 
 	p := codec.NewWriter(size, consts.NetworkSizeLimit)
@@ -1026,6 +1056,14 @@
 		}
 		b.authCounts[tx.Auth.GetTypeID()]++
 	}
+
+	// head, err := b.L1Head.Number.MarshalText()
+	// if err != nil {
+	// 	return nil, err
+	// }
+	// p.PackBytes(head)
+
+	p.PackString(b.L1Head)
 
 	p.PackID(b.StateRoot)
 	p.PackUint64(uint64(b.WarpResults))
@@ -1062,6 +1100,23 @@
 		b.authCounts[tx.Auth.GetTypeID()]++
 	}
 
+	// var (
+	// 	headBytes []byte
+	// 	num       *ethhex.Big
+	// )
+
+	// bytes := make([]byte, dimensionStateLen*FeeDimensions)
+
+	b.L1Head = p.UnpackString(false)
+
+	// num.UnmarshalText(headBytes)
+
+	// head := ETHBlock{
+	// 	Number: num,
+	// }
+
+	// b.L1Head = head
+
 	p.UnpackID(false, &b.StateRoot)
 	b.WarpResults = set.Bits64(p.UnpackUint64(false))
 
