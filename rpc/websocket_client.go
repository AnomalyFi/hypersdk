--- conflicted
+++ resolved
@@ -10,16 +10,11 @@
 	"sync"
 	"time"
 
+	"github.com/AnomalyFi/hypersdk/chain"
+	"github.com/AnomalyFi/hypersdk/pubsub"
+	"github.com/AnomalyFi/hypersdk/utils"
 	"github.com/ava-labs/avalanchego/ids"
-<<<<<<< HEAD
 	"github.com/ava-labs/avalanchego/utils/logging"
-	"github.com/ava-labs/hypersdk/chain"
-	"github.com/ava-labs/hypersdk/pubsub"
-	"github.com/ava-labs/hypersdk/utils"
-=======
-	"github.com/AnomalyFi/hypersdk/chain"
-	"github.com/AnomalyFi/hypersdk/utils"
->>>>>>> 200cce40
 	"github.com/gorilla/websocket"
 )
 
@@ -146,14 +141,14 @@
 func (c *WebSocketClient) ListenBlock(
 	ctx context.Context,
 	parser chain.Parser,
-) (*chain.StatefulBlock, []*chain.Result, chain.Dimensions, error) {
+) (*chain.StatefulBlock, []*chain.Result, chain.Dimensions, *ids.ID, error) {
 	select {
 	case msg := <-c.pendingBlocks:
 		return UnpackBlockMessage(msg, parser)
 	case <-c.readStopped:
-		return nil, nil, chain.Dimensions{}, c.err
+		return nil, nil, chain.Dimensions{}, nil, c.err
 	case <-ctx.Done():
-		return nil, nil, chain.Dimensions{}, ctx.Err()
+		return nil, nil, chain.Dimensions{}, nil, ctx.Err()
 	}
 }
 
