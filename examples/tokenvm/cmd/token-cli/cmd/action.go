--- conflicted
+++ resolved
@@ -9,33 +9,18 @@
 	"errors"
 	"time"
 
-	// "math/rand"
-	// "encoding/hex"
-
 	"github.com/AnomalyFi/hypersdk/chain"
 	"github.com/AnomalyFi/hypersdk/consts"
-	"github.com/AnomalyFi/hypersdk/crypto"
 	"github.com/AnomalyFi/hypersdk/examples/tokenvm/actions"
+	frpc "github.com/AnomalyFi/hypersdk/examples/tokenvm/cmd/token-faucet/rpc"
 	trpc "github.com/AnomalyFi/hypersdk/examples/tokenvm/rpc"
 	"github.com/AnomalyFi/hypersdk/examples/tokenvm/utils"
+	"github.com/AnomalyFi/hypersdk/pubsub"
 	"github.com/AnomalyFi/hypersdk/rpc"
 	hutils "github.com/AnomalyFi/hypersdk/utils"
 	"github.com/ava-labs/avalanchego/ids"
 	"github.com/ava-labs/avalanchego/utils/set"
 	"github.com/ava-labs/avalanchego/vms/platformvm/warp"
-<<<<<<< HEAD
-	"github.com/ava-labs/hypersdk/chain"
-	"github.com/ava-labs/hypersdk/consts"
-	"github.com/ava-labs/hypersdk/examples/tokenvm/actions"
-	frpc "github.com/ava-labs/hypersdk/examples/tokenvm/cmd/token-faucet/rpc"
-	trpc "github.com/ava-labs/hypersdk/examples/tokenvm/rpc"
-	"github.com/ava-labs/hypersdk/examples/tokenvm/utils"
-	"github.com/ava-labs/hypersdk/pubsub"
-	"github.com/ava-labs/hypersdk/rpc"
-	hutils "github.com/ava-labs/hypersdk/utils"
-=======
-	"github.com/manifoldco/promptui"
->>>>>>> 200cce40
 	"github.com/spf13/cobra"
 )
 
@@ -190,65 +175,6 @@
 			Metadata: []byte(metadata),
 		}, cli, scli, tcli, factory, true)
 		return err
-	},
-}
-
-var sequencerMsgCmd = &cobra.Command{
-	Use: "sequencer-msg",
-	RunE: func(*cobra.Command, []string) error {
-		ctx := context.Background()
-		_, _, factory, cli, tcli, err := defaultActor()
-		if err != nil {
-			return err
-		}
-
-		// // Add metadata to token
-		// promptText := promptui.Prompt{
-		// 	Label: "metadata (can be changed later)",
-		// 	Validate: func(input string) error {
-		// 		if len(input) > actions.MaxMetadataSize {
-		// 			return errors.New("input too large")
-		// 		}
-		// 		return nil
-		// 	},
-		// }
-		// metadata, err := promptText.Run()
-		// if err != nil {
-		// 	return err
-		// }
-
-		recipient, err := promptAddress("recipient")
-		if err != nil {
-			return err
-		}
-		// Confirm action
-		cont, err := promptContinue()
-		if !cont || err != nil {
-			return err
-		}
-
-		// Generate transaction
-		parser, err := tcli.Parser(ctx)
-		if err != nil {
-			return err
-		}
-		submit, tx, _, err := cli.GenerateTransaction(ctx, parser, nil, &actions.SequencerMsg{
-			Data:        []byte{0x00, 0x01, 0x02},
-			ChainId:     []byte{0x00},
-			FromAddress: recipient,
-		}, factory)
-		if err != nil {
-			return err
-		}
-		if err := submit(ctx); err != nil {
-			return err
-		}
-		success, err := tcli.WaitForTransaction(ctx, tx.ID())
-		if err != nil {
-			return err
-		}
-		printStatus(tx.ID(), success)
-		return nil
 	},
 }
 
