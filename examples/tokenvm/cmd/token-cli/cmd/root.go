// Copyright (C) 2023, Ava Labs, Inc. All rights reserved.
// See the file LICENSE for licensing terms.

package cmd

import (
	"fmt"
	"time"

<<<<<<< HEAD
	"github.com/ava-labs/hypersdk/cli"
	"github.com/ava-labs/hypersdk/utils"
=======
	"github.com/ava-labs/avalanchego/database"
	"github.com/AnomalyFi/hypersdk/pebble"
	"github.com/AnomalyFi/hypersdk/utils"
>>>>>>> 200cce40
	"github.com/spf13/cobra"
)

const (
	fsModeWrite     = 0o600
	defaultDatabase = ".token-cli"
	defaultGenesis  = "genesis.json"
)

var (
	handler *Handler

	dbPath            string
	genesisFile       string
	minBlockGap       int64
	minUnitPrice      []string
	maxBlockUnits     []string
	windowTargetUnits []string
	hideTxs           bool
	randomRecipient   bool
	maxTxBacklog      int
	checkAllChains    bool
	prometheusFile    string
	prometheusData    string
	runPrometheus     bool
	maxFee            int64
	numCores          int

	rootCmd = &cobra.Command{
		Use:        "token-cli",
		Short:      "TokenVM CLI",
		SuggestFor: []string{"token-cli", "tokencli"},
	}
)

func init() {
	cobra.EnablePrefixMatching = true
	rootCmd.AddCommand(
		genesisCmd,
		keyCmd,
		chainCmd,
		actionCmd,
		spamCmd,
		prometheusCmd,
	)
	rootCmd.PersistentFlags().StringVar(
		&dbPath,
		"database",
		defaultDatabase,
		"path to database (will create it missing)",
	)
	rootCmd.PersistentPreRunE = func(*cobra.Command, []string) error {
		utils.Outf("{{yellow}}database:{{/}} %s\n", dbPath)
		controller := NewController(dbPath)
		root, err := cli.New(controller)
		if err != nil {
			return err
		}
		handler = NewHandler(root)
		return nil
	}
	rootCmd.PersistentPostRunE = func(*cobra.Command, []string) error {
		return handler.Root().CloseDatabase()
	}
	rootCmd.SilenceErrors = true

	// genesis
	genGenesisCmd.PersistentFlags().StringVar(
		&genesisFile,
		"genesis-file",
		defaultGenesis,
		"genesis file path",
	)
	genGenesisCmd.PersistentFlags().StringSliceVar(
		&minUnitPrice,
		"min-unit-price",
		[]string{},
		"minimum price",
	)
	genGenesisCmd.PersistentFlags().StringSliceVar(
		&maxBlockUnits,
		"max-block-units",
		[]string{},
		"max block units",
	)
	genGenesisCmd.PersistentFlags().StringSliceVar(
		&windowTargetUnits,
		"window-target-units",
		[]string{},
		"window target units",
	)
	genGenesisCmd.PersistentFlags().Int64Var(
		&minBlockGap,
		"min-block-gap",
		-1,
		"minimum block gap (ms)",
	)
	genesisCmd.AddCommand(
		genGenesisCmd,
	)

	// key
	balanceKeyCmd.PersistentFlags().BoolVar(
		&checkAllChains,
		"check-all-chains",
		false,
		"check all chains",
	)
	balanceKeyCmd.PersistentFlags().IntVar(
		&numCores,
		"num-cores",
		4,
		"number of cores to use when searching for faucet solutions",
	)
	keyCmd.AddCommand(
		genKeyCmd,
		importKeyCmd,
		setKeyCmd,
		balanceKeyCmd,
		faucetKeyCmd,
	)

	// chain
	watchChainCmd.PersistentFlags().BoolVar(
		&hideTxs,
		"hide-txs",
		false,
		"hide txs",
	)
	chainCmd.AddCommand(
		importChainCmd,
		importANRChainCmd,
		importAvalancheOpsChainCmd,
		setChainCmd,
		chainInfoCmd,
		watchChainCmd,
	)

	// actions
	actionCmd.AddCommand(
		fundFaucetCmd,

		transferCmd,

		createAssetCmd,
		mintAssetCmd,
		sequencerMsgCmd,
		// burnAssetCmd,

		createOrderCmd,
		fillOrderCmd,
		closeOrderCmd,

		importAssetCmd,
		exportAssetCmd,
	)

	// spam
	runSpamCmd.PersistentFlags().BoolVar(
		&randomRecipient,
		"random-recipient",
		false,
		"random recipient",
	)
	runSpamCmd.PersistentFlags().IntVar(
		&maxTxBacklog,
		"max-tx-backlog",
		72_000,
		"max tx backlog",
	)
	runSpamCmd.PersistentFlags().Int64Var(
		&maxFee,
		"max-fee",
		-1,
		"max fee per tx",
	)
	spamCmd.AddCommand(
		runSpamCmd,
	)

	// prometheus
	generatePrometheusCmd.PersistentFlags().StringVar(
		&prometheusFile,
		"prometheus-file",
		"/tmp/prometheus.yaml",
		"prometheus file location",
	)
	generatePrometheusCmd.PersistentFlags().StringVar(
		&prometheusData,
		"prometheus-data",
		fmt.Sprintf("/tmp/prometheus-%d", time.Now().Unix()),
		"prometheus data location",
	)
	generatePrometheusCmd.PersistentFlags().BoolVar(
		&runPrometheus,
		"run-prometheus",
		true,
		"start prometheus",
	)
	prometheusCmd.AddCommand(
		generatePrometheusCmd,
	)
}

func Execute() error {
	return rootCmd.Execute()
}<|MERGE_RESOLUTION|>--- conflicted
+++ resolved
@@ -7,14 +7,8 @@
 	"fmt"
 	"time"
 
-<<<<<<< HEAD
-	"github.com/ava-labs/hypersdk/cli"
-	"github.com/ava-labs/hypersdk/utils"
-=======
-	"github.com/ava-labs/avalanchego/database"
-	"github.com/AnomalyFi/hypersdk/pebble"
+	"github.com/AnomalyFi/hypersdk/cli"
 	"github.com/AnomalyFi/hypersdk/utils"
->>>>>>> 200cce40
 	"github.com/spf13/cobra"
 )
 
@@ -161,7 +155,6 @@
 
 		createAssetCmd,
 		mintAssetCmd,
-		sequencerMsgCmd,
 		// burnAssetCmd,
 
 		createOrderCmd,
