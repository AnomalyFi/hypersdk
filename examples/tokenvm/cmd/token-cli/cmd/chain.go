// Copyright (C) 2023, Ava Labs, Inc. All rights reserved.
// See the file LICENSE for licensing terms.

//nolint:lll
package cmd

import (
	"bytes"
	"context"
<<<<<<< HEAD

	"github.com/ava-labs/avalanchego/ids"
	"github.com/ava-labs/hypersdk/chain"
=======
	"encoding/binary"
	"fmt"
	"os"
	"reflect"
	"strconv"
	"strings"
	"time"

	//"encoding/hex"

	hconsts "github.com/AnomalyFi/hypersdk/consts"
	"github.com/AnomalyFi/hypersdk/rpc"
	"github.com/AnomalyFi/hypersdk/utils"
	"github.com/AnomalyFi/hypersdk/window"
	runner "github.com/ava-labs/avalanche-network-runner/client"
	"github.com/ava-labs/avalanchego/ids"
	"github.com/ava-labs/avalanchego/utils/logging"
	"github.com/ava-labs/avalanchego/utils/math"
>>>>>>> 200cce40
	"github.com/spf13/cobra"

<<<<<<< HEAD
	trpc "github.com/ava-labs/hypersdk/examples/tokenvm/rpc"
=======
	//"github.com/celestiaorg/go-cnc"

	"github.com/AnomalyFi/hypersdk/examples/tokenvm/actions"
	"github.com/AnomalyFi/hypersdk/examples/tokenvm/auth"
	"github.com/AnomalyFi/hypersdk/examples/tokenvm/consts"
	trpc "github.com/AnomalyFi/hypersdk/examples/tokenvm/rpc"
	tutils "github.com/AnomalyFi/hypersdk/examples/tokenvm/utils"
>>>>>>> 200cce40
)

var chainCmd = &cobra.Command{
	Use: "chain",
	RunE: func(*cobra.Command, []string) error {
		return ErrMissingSubcommand
	},
}

var importChainCmd = &cobra.Command{
	Use: "import",
	RunE: func(_ *cobra.Command, args []string) error {
		return handler.Root().ImportChain()
	},
}

var importANRChainCmd = &cobra.Command{
	Use: "import-anr",
	RunE: func(_ *cobra.Command, args []string) error {
		return handler.Root().ImportANR()
	},
}

var importAvalancheOpsChainCmd = &cobra.Command{
	Use: "import-ops [chainID] [path]",
	PreRunE: func(cmd *cobra.Command, args []string) error {
		if len(args) != 2 {
			return ErrInvalidArgs
		}
		_, err := ids.FromString(args[0])
		return err
	},
	RunE: func(_ *cobra.Command, args []string) error {
		return handler.Root().ImportOps(args[0], args[1])
	},
}

var setChainCmd = &cobra.Command{
	Use: "set",
	RunE: func(*cobra.Command, []string) error {
		return handler.Root().SetDefaultChain()
	},
}

var chainInfoCmd = &cobra.Command{
	Use: "info",
	RunE: func(_ *cobra.Command, args []string) error {
		return handler.Root().PrintChainInfo()
	},
}

var watchChainCmd = &cobra.Command{
	Use: "watch",
	RunE: func(_ *cobra.Command, args []string) error {
		var cli *trpc.JSONRPCClient
		return handler.Root().WatchChain(hideTxs, func(uri string, networkID uint32, chainID ids.ID) (chain.Parser, error) {
			cli = trpc.NewJSONRPCClient(uri, networkID, chainID)
			return cli.Parser(context.TODO())
		}, func(tx *chain.Transaction, result *chain.Result) {
			if cli == nil {
				// Should never happen
				return
			}
<<<<<<< HEAD
			handleTx(cli, tx, result)
		})
=======
			for i, tx := range blk.Txs {
				result := results[i]
				summaryStr := string(result.Output)
				actor := auth.GetActor(tx.Auth)
				status := "⚠️"
				if result.Success {
					status = "✅"
					switch action := tx.Action.(type) {
					case *actions.CreateAsset:
						summaryStr = fmt.Sprintf("assetID: %s metadata:%s", tx.ID(), string(action.Metadata))
					case *actions.MintAsset:
						amountStr := strconv.FormatUint(action.Value, 10)
						assetStr := action.Asset.String()
						if action.Asset == ids.Empty {
							amountStr = utils.FormatBalance(action.Value)
							assetStr = consts.Symbol
						}
						summaryStr = fmt.Sprintf("%s %s -> %s", amountStr, assetStr, tutils.Address(action.To))
					case *actions.BurnAsset:
						summaryStr = fmt.Sprintf("%d %s -> 🔥", action.Value, action.Asset)
					case *actions.ModifyAsset:
						summaryStr = fmt.Sprintf(
							"assetID: %s metadata:%s owner:%s",
							action.Asset, string(action.Metadata), tutils.Address(action.Owner),
						)

					case *actions.Transfer:
						amountStr := strconv.FormatUint(action.Value, 10)
						assetStr := action.Asset.String()
						if action.Asset == ids.Empty {
							amountStr = utils.FormatBalance(action.Value)
							assetStr = consts.Symbol
						}
						summaryStr = fmt.Sprintf("%s %s -> %s", amountStr, assetStr, tutils.Address(action.To))

					case *actions.CreateOrder:
						inTickStr := strconv.FormatUint(action.InTick, 10)
						inStr := action.In.String()
						if action.In == ids.Empty {
							inTickStr = utils.FormatBalance(action.InTick)
							inStr = consts.Symbol
						}
						outTickStr := strconv.FormatUint(action.OutTick, 10)
						supplyStr := strconv.FormatUint(action.Supply, 10)
						outStr := action.Out.String()
						if action.Out == ids.Empty {
							outTickStr = utils.FormatBalance(action.OutTick)
							supplyStr = utils.FormatBalance(action.Supply)
							outStr = consts.Symbol
						}
						summaryStr = fmt.Sprintf("%s %s -> %s %s (supply: %s %s)", inTickStr, inStr, outTickStr, outStr, supplyStr, outStr)
					case *actions.FillOrder:
						or, _ := actions.UnmarshalOrderResult(result.Output)
						inAmtStr := strconv.FormatUint(or.In, 10)
						inStr := action.In.String()
						if action.In == ids.Empty {
							inAmtStr = utils.FormatBalance(or.In)
							inStr = consts.Symbol
						}
						outAmtStr := strconv.FormatUint(or.Out, 10)
						remainingStr := strconv.FormatUint(or.Remaining, 10)
						outStr := action.Out.String()
						if action.Out == ids.Empty {
							outAmtStr = utils.FormatBalance(or.Out)
							remainingStr = utils.FormatBalance(or.Remaining)
							outStr = consts.Symbol
						}
						summaryStr = fmt.Sprintf(
							"%s %s -> %s %s (remaining: %s %s)",
							inAmtStr, inStr, outAmtStr, outStr, remainingStr, outStr,
						)
					case *actions.CloseOrder:
						summaryStr = fmt.Sprintf("orderID: %s", action.Order)

					case *actions.ImportAsset:
						wm := tx.WarpMessage
						signers, _ := wm.Signature.NumSigners()
						wt, _ := actions.UnmarshalWarpTransfer(wm.Payload)
						summaryStr = fmt.Sprintf("source: %s signers: %d | ", wm.SourceChainID, signers)
						var outputAssetID ids.ID
						if wt.Return {
							outputAssetID = wt.Asset
							summaryStr += fmt.Sprintf("%s %s -> %s (return: %t)", valueString(wt.Asset, wt.Value), assetString(wt.Asset), tutils.Address(wt.To), wt.Return)
						} else {
							outputAssetID = actions.ImportedAssetID(wt.Asset, wm.SourceChainID)
							summaryStr += fmt.Sprintf("%s %s (original: %s) -> %s (return: %t)", valueString(outputAssetID, wt.Value), outputAssetID, wt.Asset, tutils.Address(wt.To), wt.Return)
						}
						if wt.Reward > 0 {
							summaryStr += fmt.Sprintf(" | reward: %s", valueString(outputAssetID, wt.Reward))
						}
						if wt.SwapIn > 0 {
							summaryStr += fmt.Sprintf(" | swap in: %s %s swap out: %s %s expiry: %d fill: %t", valueString(outputAssetID, wt.SwapIn), assetString(outputAssetID), valueString(wt.AssetOut, wt.SwapOut), assetString(wt.AssetOut), wt.SwapExpiry, action.Fill)
						}
					case *actions.ExportAsset:
						wt, _ := actions.UnmarshalWarpTransfer(result.WarpMessage.Payload)
						summaryStr = fmt.Sprintf("destination: %s | ", action.Destination)
						var outputAssetID ids.ID
						if !action.Return {
							outputAssetID = actions.ImportedAssetID(action.Asset, result.WarpMessage.SourceChainID)
							summaryStr += fmt.Sprintf("%s %s -> %s (return: %t)", valueString(action.Asset, action.Value), assetString(action.Asset), tutils.Address(action.To), action.Return)
						} else {
							outputAssetID = wt.Asset
							summaryStr += fmt.Sprintf("%s %s (original: %s) -> %s (return: %t)", valueString(action.Asset, action.Value), action.Asset, assetString(wt.Asset), tutils.Address(action.To), action.Return)
						}
						if wt.Reward > 0 {
							summaryStr += fmt.Sprintf(" | reward: %s", valueString(outputAssetID, wt.Reward))
						}
						if wt.SwapIn > 0 {
							summaryStr += fmt.Sprintf(" | swap in: %s %s swap out: %s %s expiry: %d", valueString(outputAssetID, wt.SwapIn), assetString(outputAssetID), valueString(wt.AssetOut, wt.SwapOut), assetString(wt.AssetOut), wt.SwapExpiry)
						}
					case *actions.SequencerMsg:
						summaryStr = fmt.Sprintf("data: %s", string(action.Data))
					}
				}
				utils.Outf(
					"%s {{yellow}}%s{{/}} {{yellow}}actor:{{/}} %s {{yellow}}units:{{/}} %d {{yellow}}summary (%s):{{/}} [%s]\n",
					status,
					tx.ID(),
					tutils.Address(actor),
					result.Units,
					reflect.TypeOf(tx.Action),
					summaryStr,
				)
			}
		}
		return nil
>>>>>>> 200cce40
	},
}

// decodeCelestiaData will decode the data retrieved from Celestia, this data
// was previously posted from vm and contains the block height
// with transaction index of the SubmitPFD transaction to the DA.
func decodeCelestiaData(celestiaData []byte) (int64, uint32, error) {
	buf := bytes.NewBuffer(celestiaData)
	var height int64
	err := binary.Read(buf, binary.BigEndian, &height)
	if err != nil {
		return 0, 0, fmt.Errorf("error deserializing height: %w", err)
	}
	var index uint32
	err = binary.Read(buf, binary.BigEndian, &index)
	if err != nil {
		return 0, 0, fmt.Errorf("error deserializing index: %w", err)
	}
	return height, index, nil
}<|MERGE_RESOLUTION|>--- conflicted
+++ resolved
@@ -5,45 +5,13 @@
 package cmd
 
 import (
-	"bytes"
 	"context"
-<<<<<<< HEAD
 
+	"github.com/AnomalyFi/hypersdk/chain"
 	"github.com/ava-labs/avalanchego/ids"
-	"github.com/ava-labs/hypersdk/chain"
-=======
-	"encoding/binary"
-	"fmt"
-	"os"
-	"reflect"
-	"strconv"
-	"strings"
-	"time"
-
-	//"encoding/hex"
-
-	hconsts "github.com/AnomalyFi/hypersdk/consts"
-	"github.com/AnomalyFi/hypersdk/rpc"
-	"github.com/AnomalyFi/hypersdk/utils"
-	"github.com/AnomalyFi/hypersdk/window"
-	runner "github.com/ava-labs/avalanche-network-runner/client"
-	"github.com/ava-labs/avalanchego/ids"
-	"github.com/ava-labs/avalanchego/utils/logging"
-	"github.com/ava-labs/avalanchego/utils/math"
->>>>>>> 200cce40
 	"github.com/spf13/cobra"
 
-<<<<<<< HEAD
-	trpc "github.com/ava-labs/hypersdk/examples/tokenvm/rpc"
-=======
-	//"github.com/celestiaorg/go-cnc"
-
-	"github.com/AnomalyFi/hypersdk/examples/tokenvm/actions"
-	"github.com/AnomalyFi/hypersdk/examples/tokenvm/auth"
-	"github.com/AnomalyFi/hypersdk/examples/tokenvm/consts"
 	trpc "github.com/AnomalyFi/hypersdk/examples/tokenvm/rpc"
-	tutils "github.com/AnomalyFi/hypersdk/examples/tokenvm/utils"
->>>>>>> 200cce40
 )
 
 var chainCmd = &cobra.Command{
@@ -107,154 +75,7 @@
 				// Should never happen
 				return
 			}
-<<<<<<< HEAD
 			handleTx(cli, tx, result)
 		})
-=======
-			for i, tx := range blk.Txs {
-				result := results[i]
-				summaryStr := string(result.Output)
-				actor := auth.GetActor(tx.Auth)
-				status := "⚠️"
-				if result.Success {
-					status = "✅"
-					switch action := tx.Action.(type) {
-					case *actions.CreateAsset:
-						summaryStr = fmt.Sprintf("assetID: %s metadata:%s", tx.ID(), string(action.Metadata))
-					case *actions.MintAsset:
-						amountStr := strconv.FormatUint(action.Value, 10)
-						assetStr := action.Asset.String()
-						if action.Asset == ids.Empty {
-							amountStr = utils.FormatBalance(action.Value)
-							assetStr = consts.Symbol
-						}
-						summaryStr = fmt.Sprintf("%s %s -> %s", amountStr, assetStr, tutils.Address(action.To))
-					case *actions.BurnAsset:
-						summaryStr = fmt.Sprintf("%d %s -> 🔥", action.Value, action.Asset)
-					case *actions.ModifyAsset:
-						summaryStr = fmt.Sprintf(
-							"assetID: %s metadata:%s owner:%s",
-							action.Asset, string(action.Metadata), tutils.Address(action.Owner),
-						)
-
-					case *actions.Transfer:
-						amountStr := strconv.FormatUint(action.Value, 10)
-						assetStr := action.Asset.String()
-						if action.Asset == ids.Empty {
-							amountStr = utils.FormatBalance(action.Value)
-							assetStr = consts.Symbol
-						}
-						summaryStr = fmt.Sprintf("%s %s -> %s", amountStr, assetStr, tutils.Address(action.To))
-
-					case *actions.CreateOrder:
-						inTickStr := strconv.FormatUint(action.InTick, 10)
-						inStr := action.In.String()
-						if action.In == ids.Empty {
-							inTickStr = utils.FormatBalance(action.InTick)
-							inStr = consts.Symbol
-						}
-						outTickStr := strconv.FormatUint(action.OutTick, 10)
-						supplyStr := strconv.FormatUint(action.Supply, 10)
-						outStr := action.Out.String()
-						if action.Out == ids.Empty {
-							outTickStr = utils.FormatBalance(action.OutTick)
-							supplyStr = utils.FormatBalance(action.Supply)
-							outStr = consts.Symbol
-						}
-						summaryStr = fmt.Sprintf("%s %s -> %s %s (supply: %s %s)", inTickStr, inStr, outTickStr, outStr, supplyStr, outStr)
-					case *actions.FillOrder:
-						or, _ := actions.UnmarshalOrderResult(result.Output)
-						inAmtStr := strconv.FormatUint(or.In, 10)
-						inStr := action.In.String()
-						if action.In == ids.Empty {
-							inAmtStr = utils.FormatBalance(or.In)
-							inStr = consts.Symbol
-						}
-						outAmtStr := strconv.FormatUint(or.Out, 10)
-						remainingStr := strconv.FormatUint(or.Remaining, 10)
-						outStr := action.Out.String()
-						if action.Out == ids.Empty {
-							outAmtStr = utils.FormatBalance(or.Out)
-							remainingStr = utils.FormatBalance(or.Remaining)
-							outStr = consts.Symbol
-						}
-						summaryStr = fmt.Sprintf(
-							"%s %s -> %s %s (remaining: %s %s)",
-							inAmtStr, inStr, outAmtStr, outStr, remainingStr, outStr,
-						)
-					case *actions.CloseOrder:
-						summaryStr = fmt.Sprintf("orderID: %s", action.Order)
-
-					case *actions.ImportAsset:
-						wm := tx.WarpMessage
-						signers, _ := wm.Signature.NumSigners()
-						wt, _ := actions.UnmarshalWarpTransfer(wm.Payload)
-						summaryStr = fmt.Sprintf("source: %s signers: %d | ", wm.SourceChainID, signers)
-						var outputAssetID ids.ID
-						if wt.Return {
-							outputAssetID = wt.Asset
-							summaryStr += fmt.Sprintf("%s %s -> %s (return: %t)", valueString(wt.Asset, wt.Value), assetString(wt.Asset), tutils.Address(wt.To), wt.Return)
-						} else {
-							outputAssetID = actions.ImportedAssetID(wt.Asset, wm.SourceChainID)
-							summaryStr += fmt.Sprintf("%s %s (original: %s) -> %s (return: %t)", valueString(outputAssetID, wt.Value), outputAssetID, wt.Asset, tutils.Address(wt.To), wt.Return)
-						}
-						if wt.Reward > 0 {
-							summaryStr += fmt.Sprintf(" | reward: %s", valueString(outputAssetID, wt.Reward))
-						}
-						if wt.SwapIn > 0 {
-							summaryStr += fmt.Sprintf(" | swap in: %s %s swap out: %s %s expiry: %d fill: %t", valueString(outputAssetID, wt.SwapIn), assetString(outputAssetID), valueString(wt.AssetOut, wt.SwapOut), assetString(wt.AssetOut), wt.SwapExpiry, action.Fill)
-						}
-					case *actions.ExportAsset:
-						wt, _ := actions.UnmarshalWarpTransfer(result.WarpMessage.Payload)
-						summaryStr = fmt.Sprintf("destination: %s | ", action.Destination)
-						var outputAssetID ids.ID
-						if !action.Return {
-							outputAssetID = actions.ImportedAssetID(action.Asset, result.WarpMessage.SourceChainID)
-							summaryStr += fmt.Sprintf("%s %s -> %s (return: %t)", valueString(action.Asset, action.Value), assetString(action.Asset), tutils.Address(action.To), action.Return)
-						} else {
-							outputAssetID = wt.Asset
-							summaryStr += fmt.Sprintf("%s %s (original: %s) -> %s (return: %t)", valueString(action.Asset, action.Value), action.Asset, assetString(wt.Asset), tutils.Address(action.To), action.Return)
-						}
-						if wt.Reward > 0 {
-							summaryStr += fmt.Sprintf(" | reward: %s", valueString(outputAssetID, wt.Reward))
-						}
-						if wt.SwapIn > 0 {
-							summaryStr += fmt.Sprintf(" | swap in: %s %s swap out: %s %s expiry: %d", valueString(outputAssetID, wt.SwapIn), assetString(outputAssetID), valueString(wt.AssetOut, wt.SwapOut), assetString(wt.AssetOut), wt.SwapExpiry)
-						}
-					case *actions.SequencerMsg:
-						summaryStr = fmt.Sprintf("data: %s", string(action.Data))
-					}
-				}
-				utils.Outf(
-					"%s {{yellow}}%s{{/}} {{yellow}}actor:{{/}} %s {{yellow}}units:{{/}} %d {{yellow}}summary (%s):{{/}} [%s]\n",
-					status,
-					tx.ID(),
-					tutils.Address(actor),
-					result.Units,
-					reflect.TypeOf(tx.Action),
-					summaryStr,
-				)
-			}
-		}
-		return nil
->>>>>>> 200cce40
 	},
-}
-
-// decodeCelestiaData will decode the data retrieved from Celestia, this data
-// was previously posted from vm and contains the block height
-// with transaction index of the SubmitPFD transaction to the DA.
-func decodeCelestiaData(celestiaData []byte) (int64, uint32, error) {
-	buf := bytes.NewBuffer(celestiaData)
-	var height int64
-	err := binary.Read(buf, binary.BigEndian, &height)
-	if err != nil {
-		return 0, 0, fmt.Errorf("error deserializing height: %w", err)
-	}
-	var index uint32
-	err = binary.Read(buf, binary.BigEndian, &index)
-	if err != nil {
-		return 0, 0, fmt.Errorf("error deserializing index: %w", err)
-	}
-	return height, index, nil
 }