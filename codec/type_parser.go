--- conflicted
+++ resolved
@@ -4,13 +4,7 @@
 package codec
 
 import (
-<<<<<<< HEAD
-	"github.com/ava-labs/hypersdk/consts"
-=======
-	"fmt"
-
 	"github.com/AnomalyFi/hypersdk/consts"
->>>>>>> 200cce40
 )
 
 type decoder[T any, X any, Y any] struct {
